--- conflicted
+++ resolved
@@ -23,50 +23,6 @@
   }
 });
 
-<<<<<<< HEAD
-//
-
-var blacklist  = [];
-
-var blacklistTest = function (transformer, code) {
-  try {
-    if (_.isFunction(code)) {
-      code();
-    } else {
-      new Function(code);
-    }
-    blacklist.push(transformer);
-  } catch (err) {
-    if (err.name !== "SyntaxError") throw err;
-  }
-};
-
-blacklistTest("arrayComprehension", "var foo = [for (foo of bar) foo * foo];");
-blacklistTest("generatorComprehension", "var foo = (for (foo of bar) foo * foo)");
-blacklistTest("arrowFunctions", "var foo = x => x * x;");
-blacklistTest("classes", "class Foo {}");
-blacklistTest("computedPropertyNames", "var foo = { [foo]: bar };");
-blacklistTest("constants", function () {
-  try {
-    new Function("const foo = 'foo';\nfoo = 'wow';");
-  } catch (err) {
-    return; // constants are supported
-  }
-  throw new SyntaxError;
-});
-blacklistTest("defaultParamaters", "var foo = function (bar = 0) {};");
-blacklistTest("destructuring", "var { x, y } = { x: 0, y: 0 };");
-blacklistTest("forOf", "for (var foo of bar) {}");
-blacklistTest("generators", "function* foo() {}\nasync function bar() {}"); // generators/async functions delegated to same transformer
-blacklistTest("letScoping", "let foo = 0;");
-blacklistTest("modules", 'import foo from "from";');
-blacklistTest("propertyMethodAssignment", "{ get foo() {} }");
-blacklistTest("propertyNameShorthand", "var foo = { x, y };");
-blacklistTest("restParameters", "function foo(...bar) {}");
-blacklistTest("spread", "foo(...bar);");
-blacklistTest("templateLiterals", "var foo = `foo`;");
-blacklistTest("unicodeRegex", function () { new RegExp("foo", "u"); });
-
 //
 
 registerCache.load();
@@ -74,8 +30,6 @@
 
 //
 
-=======
->>>>>>> f322252c
 var transformOpts = {};
 var ignoreRegex   = /node_modules/;
 var onlyRegex;
