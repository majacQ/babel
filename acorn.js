// Acorn is a tiny, fast JavaScript parser written in JavaScript.
//
// Acorn was written by Marijn Haverbeke and various contributors and
// released under an MIT license. The Unicode regexps (for identifiers
// and whitespace) were taken from [Esprima](http://esprima.org) by
// Ariya Hidayat.
//
// Git repositories for Acorn are available at
//
//     http://marijnhaverbeke.nl/git/acorn
//     https://github.com/marijnh/acorn.git
//
// Please use the [github bug tracker][ghbt] to report issues.
//
// [ghbt]: https://github.com/marijnh/acorn/issues
//
// This file defines the main parser interface. The library also comes
// with a [error-tolerant parser][dammit] and an
// [abstract syntax tree walker][walk], defined in other files.
//
// [dammit]: acorn_loose.js
// [walk]: util/walk.js

(function(root, mod) {
  if (typeof exports == "object" && typeof module == "object") return mod(exports); // CommonJS
  if (typeof define == "function" && define.amd) return define(["exports"], mod); // AMD
  mod(root.acorn || (root.acorn = {})); // Plain browser env
})(this, function(exports) {
  "use strict";

  exports.version = "0.9.1";

  // The main exported interface (under `self.acorn` when in the
  // browser) is a `parse` function that takes a code string and
  // returns an abstract syntax tree as specified by [Mozilla parser
  // API][api], with the caveat that inline XML is not recognized.
  //
  // [api]: https://developer.mozilla.org/en-US/docs/SpiderMonkey/Parser_API

  var options, input, inputLen, sourceFile;

  exports.parse = function(inpt, opts) {
    input = String(inpt); inputLen = input.length;
    setOptions(opts);
    initTokenState();
    var startPos = options.locations ? [tokPos, new Position] : tokPos;
    initParserState();
    return parseTopLevel(options.program || startNodeAt(startPos));
  };

  // A second optional argument can be given to further configure
  // the parser process. These options are recognized:

  var defaultOptions = exports.defaultOptions = {
    // `ecmaVersion` indicates the ECMAScript version to parse. Must
    // be either 3, or 5, or 6. This influences support for strict
    // mode, the set of reserved words, support for getters and
    // setters and other features.
    ecmaVersion: 5,
    // Turn on `strictSemicolons` to prevent the parser from doing
    // automatic semicolon insertion.
    strictSemicolons: false,
    // When `allowTrailingCommas` is false, the parser will not allow
    // trailing commas in array and object literals.
    allowTrailingCommas: true,
    // By default, reserved words are not enforced. Enable
    // `forbidReserved` to enforce them. When this option has the
    // value "everywhere", reserved words and keywords can also not be
    // used as property names.
    forbidReserved: false,
    // When enabled, a return at the top level is not considered an
    // error.
    allowReturnOutsideFunction: false,
    // When `locations` is on, `loc` properties holding objects with
    // `start` and `end` properties in `{line, column}` form (with
    // line being 1-based and column 0-based) will be attached to the
    // nodes.
    locations: false,
    // A function can be passed as `onToken` option, which will
    // cause Acorn to call that function with object in the same
    // format as tokenize() returns. Note that you are not
    // allowed to call the parser from the callback—that will
    // corrupt its internal state.
    onToken: null,
    // A function can be passed as `onComment` option, which will
    // cause Acorn to call that function with `(block, text, start,
    // end)` parameters whenever a comment is skipped. `block` is a
    // boolean indicating whether this is a block (`/* */`) comment,
    // `text` is the content of the comment, and `start` and `end` are
    // character offsets that denote the start and end of the comment.
    // When the `locations` option is on, two more parameters are
    // passed, the full `{line, column}` locations of the start and
    // end of the comments. Note that you are not allowed to call the
    // parser from the callback—that will corrupt its internal state.
    onComment: null,
    // Nodes have their start and end characters offsets recorded in
    // `start` and `end` properties (directly on the node, rather than
    // the `loc` object, which holds line/column data. To also add a
    // [semi-standardized][range] `range` property holding a `[start,
    // end]` array with the same numbers, set the `ranges` option to
    // `true`.
    //
    // [range]: https://bugzilla.mozilla.org/show_bug.cgi?id=745678
    ranges: false,
    // It is possible to parse multiple files into a single AST by
    // passing the tree produced by parsing the first file as
    // `program` option in subsequent parses. This will add the
    // toplevel forms of the parsed file to the `Program` (top) node
    // of an existing parse tree.
    program: null,
    // When `locations` is on, you can pass this to record the source
    // file in every node's `loc` object.
    sourceFile: null,
    // This value, if given, is stored in every node, whether
    // `locations` is on or off.
    directSourceFile: null,
    // When enabled, parenthesized expressions are represented by
    // (non-standard) ParenthesizedExpression nodes
    preserveParens: false
  };

  // This function tries to parse a single expression at a given
  // offset in a string. Useful for parsing mixed-language formats
  // that embed JavaScript expressions.

  exports.parseExpressionAt = function(inpt, pos, opts) {
    input = String(inpt); inputLen = input.length;
    setOptions(opts);
    initTokenState(pos);
    initParserState();
    return parseExpression();
  };

  var isArray = function (obj) {
    return Object.prototype.toString.call(obj) === "[object Array]";
  };

  function setOptions(opts) {
    options = {};
    for (var opt in defaultOptions)
      options[opt] = opts && has(opts, opt) ? opts[opt] : defaultOptions[opt];
    sourceFile = options.sourceFile || null;
    if (isArray(options.onToken)) {
      var tokens = options.onToken;
      options.onToken = function (token) {
        tokens.push(token);
      };
    }
    if (isArray(options.onComment)) {
      var comments = options.onComment;
      options.onComment = function (block, text, start, end, startLoc, endLoc) {
        var comment = {
          type: block ? 'Block' : 'Line',
          value: text,
          start: start,
          end: end
        };
        if (options.locations) {
          comment.loc = new SourceLocation();
          comment.loc.start = startLoc;
          comment.loc.end = endLoc;
        }
        if (options.ranges)
          comment.range = [start, end];
        comments.push(comment);
      };
    }
    isKeyword = options.ecmaVersion >= 6 ? isEcma6Keyword : isEcma5AndLessKeyword;
  }

  // The `getLineInfo` function is mostly useful when the
  // `locations` option is off (for performance reasons) and you
  // want to find the line/column position for a given character
  // offset. `input` should be the code string that the offset refers
  // into.

  var getLineInfo = exports.getLineInfo = function(input, offset) {
    for (var line = 1, cur = 0;;) {
      lineBreak.lastIndex = cur;
      var match = lineBreak.exec(input);
      if (match && match.index < offset) {
        ++line;
        cur = match.index + match[0].length;
      } else break;
    }
    return {line: line, column: offset - cur};
  };

  function Token() {
    this.type = tokType;
    this.value = tokVal;
    this.start = tokStart;
    this.end = tokEnd;
    if (options.locations) {
      this.loc = new SourceLocation();
      this.loc.end = tokEndLoc;
      // TODO: remove in next major release
      this.startLoc = tokStartLoc;
      this.endLoc = tokEndLoc;
    }
    if (options.ranges)
      this.range = [tokStart, tokEnd];
  }

  exports.Token = Token;

  // Acorn is organized as a tokenizer and a recursive-descent parser.
  // The `tokenize` export provides an interface to the tokenizer.
  // Because the tokenizer is optimized for being efficiently used by
  // the Acorn parser itself, this interface is somewhat crude and not
  // very modular. Performing another parse or call to `tokenize` will
  // reset the internal state, and invalidate existing tokenizers.

  exports.tokenize = function(inpt, opts) {
    input = String(inpt); inputLen = input.length;
    setOptions(opts);
    initTokenState();
    skipSpace();

    function getToken(forceRegexp) {
      lastEnd = tokEnd;
      readToken(forceRegexp);
      return new Token();
    }
    getToken.jumpTo = function(pos, reAllowed) {
      tokPos = pos;
      if (options.locations) {
        tokCurLine = 1;
        tokLineStart = lineBreak.lastIndex = 0;
        var match;
        while ((match = lineBreak.exec(input)) && match.index < pos) {
          ++tokCurLine;
          tokLineStart = match.index + match[0].length;
        }
      }
      tokRegexpAllowed = reAllowed;
      skipSpace();
    };
    getToken.noRegexp = function() {
      tokRegexpAllowed = false;
    };
    getToken.options = options;
    return getToken;
  };

  // State is kept in (closure-)global variables. We already saw the
  // `options`, `input`, and `inputLen` variables above.

  // The current position of the tokenizer in the input.

  var tokPos;

  // The start and end offsets of the current token.

  var tokStart, tokEnd;

  // When `options.locations` is true, these hold objects
  // containing the tokens start and end line/column pairs.

  var tokStartLoc, tokEndLoc;

  // The type and value of the current token. Token types are objects,
  // named by variables against which they can be compared, and
  // holding properties that describe them (indicating, for example,
  // the precedence of an infix operator, and the original name of a
  // keyword token). The kind of value that's held in `tokVal` depends
  // on the type of the token. For literals, it is the literal value,
  // for operators, the operator name, and so on.

  var tokType, tokVal;

  // Internal state for the tokenizer. To distinguish between division
  // operators and regular expressions, it remembers whether the last
  // token was one that is allowed to be followed by an expression.
  // (If it is, a slash is probably a regexp, if it isn't it's a
  // division operator. See the `parseStatement` function for a
  // caveat.)

  var tokRegexpAllowed;

  // When `options.locations` is true, these are used to keep
  // track of the current line, and know when a new line has been
  // entered.

  var tokCurLine, tokLineStart;

  // These store the position of the previous token, which is useful
  // when finishing a node and assigning its `end` position.

  var lastStart, lastEnd, lastEndLoc;

  // This is the parser's state. `inFunction` is used to reject
  // `return` statements outside of functions, `inGenerator` to
  // reject `yield`s outside of generators, `labels` to verify
  // that `break` and `continue` have somewhere to jump to, and
  // `strict` indicates whether strict mode is on.

  var inFunction, inGenerator, labels, strict,
    inXJSChild, inXJSTag, inXJSChildExpression;

  // This counter is used for checking that arrow expressions did
  // not contain nested parentheses in argument list.

  var metParenL;

  // This is used by parser for detecting if it's inside ES6
  // Template String. If it is, it should treat '$' as prefix before
  // '{expression}' and everything else as string literals.

  var inTemplate;

  function initParserState() {
    lastStart = lastEnd = tokPos;
    if (options.locations) lastEndLoc = new Position;
    inFunction = inGenerator = strict = false;
    labels = [];
    skipSpace();
    readToken();
  }

  // This function is used to raise exceptions on parse errors. It
  // takes an offset integer (into the current `input`) to indicate
  // the location of the error, attaches the position to the end
  // of the error message, and then raises a `SyntaxError` with that
  // message.

  function raise(pos, message) {
    var loc = getLineInfo(input, pos);
    message += " (" + loc.line + ":" + loc.column + ")";
    var err = new SyntaxError(message);
    err.pos = pos; err.loc = loc; err.raisedAt = tokPos;
    throw err;
  }

  // Reused empty array added for node fields that are always empty.

  var empty = [];

  // ## Token types

  // The assignment of fine-grained, information-carrying type objects
  // allows the tokenizer to store the information it has about a
  // token in a way that is very cheap for the parser to look up.

  // All token type variables start with an underscore, to make them
  // easy to recognize.

  // These are the general types. The `type` property is only used to
  // make them recognizeable when debugging.

  var _num = {type: "num"}, _regexp = {type: "regexp"}, _string = {type: "string"};
  var _name = {type: "name"}, _eof = {type: "eof"};

  // These are JSX-specific token types

  var _xjsName = {type: "xjsName"}, _xjsText = {type: "xjsText"};

  // Keyword tokens. The `keyword` property (also used in keyword-like
  // operators) indicates that the token originated from an
  // identifier-like word, which is used when parsing property names.
  //
  // The `beforeExpr` property is used to disambiguate between regular
  // expressions and divisions. It is set on all token types that can
  // be followed by an expression (thus, a slash after them would be a
  // regular expression).
  //
  // `isLoop` marks a keyword as starting a loop, which is important
  // to know when parsing a label, in order to allow or disallow
  // continue jumps to that label.

  var _break = {keyword: "break"}, _case = {keyword: "case", beforeExpr: true}, _catch = {keyword: "catch"};
  var _continue = {keyword: "continue"}, _debugger = {keyword: "debugger"}, _default = {keyword: "default"};
  var _do = {keyword: "do", isLoop: true}, _else = {keyword: "else", beforeExpr: true};
  var _finally = {keyword: "finally"}, _for = {keyword: "for", isLoop: true}, _function = {keyword: "function"};
  var _if = {keyword: "if"}, _return = {keyword: "return", beforeExpr: true}, _switch = {keyword: "switch"};
  var _throw = {keyword: "throw", beforeExpr: true}, _try = {keyword: "try"}, _var = {keyword: "var"};
  var _let = {keyword: "let"}, _const = {keyword: "const"};
  var _while = {keyword: "while", isLoop: true}, _with = {keyword: "with"}, _new = {keyword: "new", beforeExpr: true};
  var _this = {keyword: "this"};
  var _class = {keyword: "class"}, _extends = {keyword: "extends", beforeExpr: true};
  var _export = {keyword: "export"}, _import = {keyword: "import"};
  var _yield = {keyword: "yield", beforeExpr: true};

  // The keywords that denote values.

  var _null = {keyword: "null", atomValue: null}, _true = {keyword: "true", atomValue: true};
  var _false = {keyword: "false", atomValue: false};

  // Some keywords are treated as regular operators. `in` sometimes
  // (when parsing `for`) needs to be tested against specifically, so
  // we assign a variable name to it for quick comparing.

  var _in = {keyword: "in", binop: 7, beforeExpr: true};

  // Map keyword names to token types.

  var keywordTypes = {"break": _break, "case": _case, "catch": _catch,
                      "continue": _continue, "debugger": _debugger, "default": _default,
                      "do": _do, "else": _else, "finally": _finally, "for": _for,
                      "function": _function, "if": _if, "return": _return, "switch": _switch,
                      "throw": _throw, "try": _try, "var": _var, "let": _let, "const": _const,
                      "while": _while, "with": _with,
                      "null": _null, "true": _true, "false": _false, "new": _new, "in": _in,
                      "instanceof": {keyword: "instanceof", binop: 7, beforeExpr: true}, "this": _this,
                      "typeof": {keyword: "typeof", prefix: true, beforeExpr: true},
                      "void": {keyword: "void", prefix: true, beforeExpr: true},
                      "delete": {keyword: "delete", prefix: true, beforeExpr: true},
                      "class": _class, "extends": _extends,
                      "export": _export, "import": _import, "yield": _yield};

  // Punctuation token types. Again, the `type` property is purely for debugging.

  var _bracketL = {type: "[", beforeExpr: true}, _bracketR = {type: "]"}, _braceL = {type: "{", beforeExpr: true};
  var _braceR = {type: "}"}, _parenL = {type: "(", beforeExpr: true}, _parenR = {type: ")"};
  var _comma = {type: ",", beforeExpr: true}, _semi = {type: ";", beforeExpr: true};
  var _colon = {type: ":", beforeExpr: true}, _dot = {type: "."}, _question = {type: "?", beforeExpr: true};
  var _arrow = {type: "=>", beforeExpr: true}, _bquote = {type: "`"}, _dollarBraceL = {type: "${", beforeExpr: true};
<<<<<<< HEAD
  var _ltSlash = {type: "</"};
=======
  var _ellipsis = {type: "...", prefix: true, beforeExpr: true};
>>>>>>> f48a921e

  // Operators. These carry several kinds of properties to help the
  // parser use them properly (the presence of these properties is
  // what categorizes them as operators).
  //
  // `binop`, when present, specifies that this operator is a binary
  // operator, and will refer to its precedence.
  //
  // `prefix` and `postfix` mark the operator as a prefix or postfix
  // unary operator. `isUpdate` specifies that the node produced by
  // the operator should be of type UpdateExpression rather than
  // simply UnaryExpression (`++` and `--`).
  //
  // `isAssign` marks all of `=`, `+=`, `-=` etcetera, which act as
  // binary operators with a very low precedence, that should result
  // in AssignmentExpression nodes.

  var _slash = {binop: 10, beforeExpr: true}, _eq = {isAssign: true, beforeExpr: true};
  var _assign = {isAssign: true, beforeExpr: true};
  var _incDec = {postfix: true, prefix: true, isUpdate: true}, _prefix = {prefix: true, beforeExpr: true};
  var _logicalOR = {binop: 1, beforeExpr: true};
  var _logicalAND = {binop: 2, beforeExpr: true};
  var _bitwiseOR = {binop: 3, beforeExpr: true};
  var _bitwiseXOR = {binop: 4, beforeExpr: true};
  var _bitwiseAND = {binop: 5, beforeExpr: true};
  var _equality = {binop: 6, beforeExpr: true};
  var _relational = {binop: 7, beforeExpr: true};
  var _bitShift = {binop: 8, beforeExpr: true};
  var _plusMin = {binop: 9, prefix: true, beforeExpr: true};
  var _modulo = {binop: 10, beforeExpr: true};

  // '*' may be multiply or have special meaning in ES6
  var _star = {binop: 10, beforeExpr: true};

  // '<', '>' may be relational or have special meaning in JSX
  var _lt = {binop: 7, beforeExpr: true}, _gt = {binop: 7, beforeExpr: true};

  // Provide access to the token types for external users of the
  // tokenizer.

  exports.tokTypes = {bracketL: _bracketL, bracketR: _bracketR, braceL: _braceL, braceR: _braceR,
                      parenL: _parenL, parenR: _parenR, comma: _comma, semi: _semi, colon: _colon,
                      dot: _dot, ellipsis: _ellipsis, question: _question, slash: _slash, eq: _eq,
                      name: _name, eof: _eof, num: _num, regexp: _regexp, string: _string,
<<<<<<< HEAD
                      arrow: _arrow, bquote: _bquote, dollarBraceL: _dollarBraceL,
                      xjsName: _xjsName, xjsText: _xjsText};
=======
                      arrow: _arrow, bquote: _bquote, dollarBraceL: _dollarBraceL, star: _star,
                     assign: _assign};
>>>>>>> f48a921e
  for (var kw in keywordTypes) exports.tokTypes["_" + kw] = keywordTypes[kw];

  // This is a trick taken from Esprima. It turns out that, on
  // non-Chrome browsers, to check whether a string is in a set, a
  // predicate containing a big ugly `switch` statement is faster than
  // a regular expression, and on Chrome the two are about on par.
  // This function uses `eval` (non-lexical) to produce such a
  // predicate from a space-separated string of words.
  //
  // It starts by sorting the words by length.

  function makePredicate(words) {
    words = words.split(" ");
    var f = "", cats = [];
    out: for (var i = 0; i < words.length; ++i) {
      for (var j = 0; j < cats.length; ++j)
        if (cats[j][0].length == words[i].length) {
          cats[j].push(words[i]);
          continue out;
        }
      cats.push([words[i]]);
    }
    function compareTo(arr) {
      if (arr.length == 1) return f += "return str === " + JSON.stringify(arr[0]) + ";";
      f += "switch(str){";
      for (var i = 0; i < arr.length; ++i) f += "case " + JSON.stringify(arr[i]) + ":";
      f += "return true}return false;";
    }

    // When there are more than three length categories, an outer
    // switch first dispatches on the lengths, to save on comparisons.

    if (cats.length > 3) {
      cats.sort(function(a, b) {return b.length - a.length;});
      f += "switch(str.length){";
      for (var i = 0; i < cats.length; ++i) {
        var cat = cats[i];
        f += "case " + cat[0].length + ":";
        compareTo(cat);
      }
      f += "}";

    // Otherwise, simply generate a flat `switch` statement.

    } else {
      compareTo(words);
    }
    return new Function("str", f);
  }

  // The ECMAScript 3 reserved word list.

  var isReservedWord3 = makePredicate("abstract boolean byte char class double enum export extends final float goto implements import int interface long native package private protected public short static super synchronized throws transient volatile");

  // ECMAScript 5 reserved words.

  var isReservedWord5 = makePredicate("class enum extends super const export import");

  // The additional reserved words in strict mode.

  var isStrictReservedWord = makePredicate("implements interface let package private protected public static yield");

  // The forbidden variable names in strict mode.

  var isStrictBadIdWord = makePredicate("eval arguments");

  // And the keywords.

  var ecma5AndLessKeywords = "break case catch continue debugger default do else finally for function if return switch throw try var while with null true false instanceof typeof void delete new in this";

  var isEcma5AndLessKeyword = makePredicate(ecma5AndLessKeywords);

  var isEcma6Keyword = makePredicate(ecma5AndLessKeywords + " let const class extends export import yield");

  var isKeyword = isEcma5AndLessKeyword;

  // ## Character categories

  // Big ugly regular expressions that match characters in the
  // whitespace, identifier, and identifier-start categories. These
  // are only applied when a character is found to actually have a
  // code point above 128.
  // Generated by `tools/generate-identifier-regex.js`.

  var nonASCIIwhitespace = /[\u1680\u180e\u2000-\u200a\u202f\u205f\u3000\ufeff]/;
  var nonASCIIidentifierStartChars = "\xAA\xB5\xBA\xC0-\xD6\xD8-\xF6\xF8-\u02C1\u02C6-\u02D1\u02E0-\u02E4\u02EC\u02EE\u0370-\u0374\u0376\u0377\u037A-\u037D\u037F\u0386\u0388-\u038A\u038C\u038E-\u03A1\u03A3-\u03F5\u03F7-\u0481\u048A-\u052F\u0531-\u0556\u0559\u0561-\u0587\u05D0-\u05EA\u05F0-\u05F2\u0620-\u064A\u066E\u066F\u0671-\u06D3\u06D5\u06E5\u06E6\u06EE\u06EF\u06FA-\u06FC\u06FF\u0710\u0712-\u072F\u074D-\u07A5\u07B1\u07CA-\u07EA\u07F4\u07F5\u07FA\u0800-\u0815\u081A\u0824\u0828\u0840-\u0858\u08A0-\u08B2\u0904-\u0939\u093D\u0950\u0958-\u0961\u0971-\u0980\u0985-\u098C\u098F\u0990\u0993-\u09A8\u09AA-\u09B0\u09B2\u09B6-\u09B9\u09BD\u09CE\u09DC\u09DD\u09DF-\u09E1\u09F0\u09F1\u0A05-\u0A0A\u0A0F\u0A10\u0A13-\u0A28\u0A2A-\u0A30\u0A32\u0A33\u0A35\u0A36\u0A38\u0A39\u0A59-\u0A5C\u0A5E\u0A72-\u0A74\u0A85-\u0A8D\u0A8F-\u0A91\u0A93-\u0AA8\u0AAA-\u0AB0\u0AB2\u0AB3\u0AB5-\u0AB9\u0ABD\u0AD0\u0AE0\u0AE1\u0B05-\u0B0C\u0B0F\u0B10\u0B13-\u0B28\u0B2A-\u0B30\u0B32\u0B33\u0B35-\u0B39\u0B3D\u0B5C\u0B5D\u0B5F-\u0B61\u0B71\u0B83\u0B85-\u0B8A\u0B8E-\u0B90\u0B92-\u0B95\u0B99\u0B9A\u0B9C\u0B9E\u0B9F\u0BA3\u0BA4\u0BA8-\u0BAA\u0BAE-\u0BB9\u0BD0\u0C05-\u0C0C\u0C0E-\u0C10\u0C12-\u0C28\u0C2A-\u0C39\u0C3D\u0C58\u0C59\u0C60\u0C61\u0C85-\u0C8C\u0C8E-\u0C90\u0C92-\u0CA8\u0CAA-\u0CB3\u0CB5-\u0CB9\u0CBD\u0CDE\u0CE0\u0CE1\u0CF1\u0CF2\u0D05-\u0D0C\u0D0E-\u0D10\u0D12-\u0D3A\u0D3D\u0D4E\u0D60\u0D61\u0D7A-\u0D7F\u0D85-\u0D96\u0D9A-\u0DB1\u0DB3-\u0DBB\u0DBD\u0DC0-\u0DC6\u0E01-\u0E30\u0E32\u0E33\u0E40-\u0E46\u0E81\u0E82\u0E84\u0E87\u0E88\u0E8A\u0E8D\u0E94-\u0E97\u0E99-\u0E9F\u0EA1-\u0EA3\u0EA5\u0EA7\u0EAA\u0EAB\u0EAD-\u0EB0\u0EB2\u0EB3\u0EBD\u0EC0-\u0EC4\u0EC6\u0EDC-\u0EDF\u0F00\u0F40-\u0F47\u0F49-\u0F6C\u0F88-\u0F8C\u1000-\u102A\u103F\u1050-\u1055\u105A-\u105D\u1061\u1065\u1066\u106E-\u1070\u1075-\u1081\u108E\u10A0-\u10C5\u10C7\u10CD\u10D0-\u10FA\u10FC-\u1248\u124A-\u124D\u1250-\u1256\u1258\u125A-\u125D\u1260-\u1288\u128A-\u128D\u1290-\u12B0\u12B2-\u12B5\u12B8-\u12BE\u12C0\u12C2-\u12C5\u12C8-\u12D6\u12D8-\u1310\u1312-\u1315\u1318-\u135A\u1380-\u138F\u13A0-\u13F4\u1401-\u166C\u166F-\u167F\u1681-\u169A\u16A0-\u16EA\u16EE-\u16F8\u1700-\u170C\u170E-\u1711\u1720-\u1731\u1740-\u1751\u1760-\u176C\u176E-\u1770\u1780-\u17B3\u17D7\u17DC\u1820-\u1877\u1880-\u18A8\u18AA\u18B0-\u18F5\u1900-\u191E\u1950-\u196D\u1970-\u1974\u1980-\u19AB\u19C1-\u19C7\u1A00-\u1A16\u1A20-\u1A54\u1AA7\u1B05-\u1B33\u1B45-\u1B4B\u1B83-\u1BA0\u1BAE\u1BAF\u1BBA-\u1BE5\u1C00-\u1C23\u1C4D-\u1C4F\u1C5A-\u1C7D\u1CE9-\u1CEC\u1CEE-\u1CF1\u1CF5\u1CF6\u1D00-\u1DBF\u1E00-\u1F15\u1F18-\u1F1D\u1F20-\u1F45\u1F48-\u1F4D\u1F50-\u1F57\u1F59\u1F5B\u1F5D\u1F5F-\u1F7D\u1F80-\u1FB4\u1FB6-\u1FBC\u1FBE\u1FC2-\u1FC4\u1FC6-\u1FCC\u1FD0-\u1FD3\u1FD6-\u1FDB\u1FE0-\u1FEC\u1FF2-\u1FF4\u1FF6-\u1FFC\u2071\u207F\u2090-\u209C\u2102\u2107\u210A-\u2113\u2115\u2119-\u211D\u2124\u2126\u2128\u212A-\u212D\u212F-\u2139\u213C-\u213F\u2145-\u2149\u214E\u2160-\u2188\u2C00-\u2C2E\u2C30-\u2C5E\u2C60-\u2CE4\u2CEB-\u2CEE\u2CF2\u2CF3\u2D00-\u2D25\u2D27\u2D2D\u2D30-\u2D67\u2D6F\u2D80-\u2D96\u2DA0-\u2DA6\u2DA8-\u2DAE\u2DB0-\u2DB6\u2DB8-\u2DBE\u2DC0-\u2DC6\u2DC8-\u2DCE\u2DD0-\u2DD6\u2DD8-\u2DDE\u2E2F\u3005-\u3007\u3021-\u3029\u3031-\u3035\u3038-\u303C\u3041-\u3096\u309D-\u309F\u30A1-\u30FA\u30FC-\u30FF\u3105-\u312D\u3131-\u318E\u31A0-\u31BA\u31F0-\u31FF\u3400-\u4DB5\u4E00-\u9FCC\uA000-\uA48C\uA4D0-\uA4FD\uA500-\uA60C\uA610-\uA61F\uA62A\uA62B\uA640-\uA66E\uA67F-\uA69D\uA6A0-\uA6EF\uA717-\uA71F\uA722-\uA788\uA78B-\uA78E\uA790-\uA7AD\uA7B0\uA7B1\uA7F7-\uA801\uA803-\uA805\uA807-\uA80A\uA80C-\uA822\uA840-\uA873\uA882-\uA8B3\uA8F2-\uA8F7\uA8FB\uA90A-\uA925\uA930-\uA946\uA960-\uA97C\uA984-\uA9B2\uA9CF\uA9E0-\uA9E4\uA9E6-\uA9EF\uA9FA-\uA9FE\uAA00-\uAA28\uAA40-\uAA42\uAA44-\uAA4B\uAA60-\uAA76\uAA7A\uAA7E-\uAAAF\uAAB1\uAAB5\uAAB6\uAAB9-\uAABD\uAAC0\uAAC2\uAADB-\uAADD\uAAE0-\uAAEA\uAAF2-\uAAF4\uAB01-\uAB06\uAB09-\uAB0E\uAB11-\uAB16\uAB20-\uAB26\uAB28-\uAB2E\uAB30-\uAB5A\uAB5C-\uAB5F\uAB64\uAB65\uABC0-\uABE2\uAC00-\uD7A3\uD7B0-\uD7C6\uD7CB-\uD7FB\uF900-\uFA6D\uFA70-\uFAD9\uFB00-\uFB06\uFB13-\uFB17\uFB1D\uFB1F-\uFB28\uFB2A-\uFB36\uFB38-\uFB3C\uFB3E\uFB40\uFB41\uFB43\uFB44\uFB46-\uFBB1\uFBD3-\uFD3D\uFD50-\uFD8F\uFD92-\uFDC7\uFDF0-\uFDFB\uFE70-\uFE74\uFE76-\uFEFC\uFF21-\uFF3A\uFF41-\uFF5A\uFF66-\uFFBE\uFFC2-\uFFC7\uFFCA-\uFFCF\uFFD2-\uFFD7\uFFDA-\uFFDC";
  var nonASCIIidentifierChars = "\u0300-\u036F\u0483-\u0487\u0591-\u05BD\u05BF\u05C1\u05C2\u05C4\u05C5\u05C7\u0610-\u061A\u064B-\u0669\u0670\u06D6-\u06DC\u06DF-\u06E4\u06E7\u06E8\u06EA-\u06ED\u06F0-\u06F9\u0711\u0730-\u074A\u07A6-\u07B0\u07C0-\u07C9\u07EB-\u07F3\u0816-\u0819\u081B-\u0823\u0825-\u0827\u0829-\u082D\u0859-\u085B\u08E4-\u0903\u093A-\u093C\u093E-\u094F\u0951-\u0957\u0962\u0963\u0966-\u096F\u0981-\u0983\u09BC\u09BE-\u09C4\u09C7\u09C8\u09CB-\u09CD\u09D7\u09E2\u09E3\u09E6-\u09EF\u0A01-\u0A03\u0A3C\u0A3E-\u0A42\u0A47\u0A48\u0A4B-\u0A4D\u0A51\u0A66-\u0A71\u0A75\u0A81-\u0A83\u0ABC\u0ABE-\u0AC5\u0AC7-\u0AC9\u0ACB-\u0ACD\u0AE2\u0AE3\u0AE6-\u0AEF\u0B01-\u0B03\u0B3C\u0B3E-\u0B44\u0B47\u0B48\u0B4B-\u0B4D\u0B56\u0B57\u0B62\u0B63\u0B66-\u0B6F\u0B82\u0BBE-\u0BC2\u0BC6-\u0BC8\u0BCA-\u0BCD\u0BD7\u0BE6-\u0BEF\u0C00-\u0C03\u0C3E-\u0C44\u0C46-\u0C48\u0C4A-\u0C4D\u0C55\u0C56\u0C62\u0C63\u0C66-\u0C6F\u0C81-\u0C83\u0CBC\u0CBE-\u0CC4\u0CC6-\u0CC8\u0CCA-\u0CCD\u0CD5\u0CD6\u0CE2\u0CE3\u0CE6-\u0CEF\u0D01-\u0D03\u0D3E-\u0D44\u0D46-\u0D48\u0D4A-\u0D4D\u0D57\u0D62\u0D63\u0D66-\u0D6F\u0D82\u0D83\u0DCA\u0DCF-\u0DD4\u0DD6\u0DD8-\u0DDF\u0DE6-\u0DEF\u0DF2\u0DF3\u0E31\u0E34-\u0E3A\u0E47-\u0E4E\u0E50-\u0E59\u0EB1\u0EB4-\u0EB9\u0EBB\u0EBC\u0EC8-\u0ECD\u0ED0-\u0ED9\u0F18\u0F19\u0F20-\u0F29\u0F35\u0F37\u0F39\u0F3E\u0F3F\u0F71-\u0F84\u0F86\u0F87\u0F8D-\u0F97\u0F99-\u0FBC\u0FC6\u102B-\u103E\u1040-\u1049\u1056-\u1059\u105E-\u1060\u1062-\u1064\u1067-\u106D\u1071-\u1074\u1082-\u108D\u108F-\u109D\u135D-\u135F\u1712-\u1714\u1732-\u1734\u1752\u1753\u1772\u1773\u17B4-\u17D3\u17DD\u17E0-\u17E9\u180B-\u180D\u1810-\u1819\u18A9\u1920-\u192B\u1930-\u193B\u1946-\u194F\u19B0-\u19C0\u19C8\u19C9\u19D0-\u19D9\u1A17-\u1A1B\u1A55-\u1A5E\u1A60-\u1A7C\u1A7F-\u1A89\u1A90-\u1A99\u1AB0-\u1ABD\u1B00-\u1B04\u1B34-\u1B44\u1B50-\u1B59\u1B6B-\u1B73\u1B80-\u1B82\u1BA1-\u1BAD\u1BB0-\u1BB9\u1BE6-\u1BF3\u1C24-\u1C37\u1C40-\u1C49\u1C50-\u1C59\u1CD0-\u1CD2\u1CD4-\u1CE8\u1CED\u1CF2-\u1CF4\u1CF8\u1CF9\u1DC0-\u1DF5\u1DFC-\u1DFF\u200C\u200D\u203F\u2040\u2054\u20D0-\u20DC\u20E1\u20E5-\u20F0\u2CEF-\u2CF1\u2D7F\u2DE0-\u2DFF\u302A-\u302F\u3099\u309A\uA620-\uA629\uA66F\uA674-\uA67D\uA69F\uA6F0\uA6F1\uA802\uA806\uA80B\uA823-\uA827\uA880\uA881\uA8B4-\uA8C4\uA8D0-\uA8D9\uA8E0-\uA8F1\uA900-\uA909\uA926-\uA92D\uA947-\uA953\uA980-\uA983\uA9B3-\uA9C0\uA9D0-\uA9D9\uA9E5\uA9F0-\uA9F9\uAA29-\uAA36\uAA43\uAA4C\uAA4D\uAA50-\uAA59\uAA7B-\uAA7D\uAAB0\uAAB2-\uAAB4\uAAB7\uAAB8\uAABE\uAABF\uAAC1\uAAEB-\uAAEF\uAAF5\uAAF6\uABE3-\uABEA\uABEC\uABED\uABF0-\uABF9\uFB1E\uFE00-\uFE0F\uFE20-\uFE2D\uFE33\uFE34\uFE4D-\uFE4F\uFF10-\uFF19\uFF3F";
  var nonASCIIidentifierStart = new RegExp("[" + nonASCIIidentifierStartChars + "]");
  var nonASCIIidentifier = new RegExp("[" + nonASCIIidentifierStartChars + nonASCIIidentifierChars + "]");

  // Whether a single character denotes a newline.

  var newline = /[\n\r\u2028\u2029]/;

  // Matches a whole line break (where CRLF is considered a single
  // line break). Used to count lines.

  var lineBreak = /\r\n|[\n\r\u2028\u2029]/g;

  // Test whether a given character code starts an identifier.

  var isIdentifierStart = exports.isIdentifierStart = function(code) {
    if (code < 65) return code === 36;
    if (code < 91) return true;
    if (code < 97) return code === 95;
    if (code < 123)return true;
    return code >= 0xaa && nonASCIIidentifierStart.test(String.fromCharCode(code));
  };

  // Test whether a given character is part of an identifier.

  var isIdentifierChar = exports.isIdentifierChar = function(code) {
    if (code < 48) return code === 36;
    if (code < 58) return true;
    if (code < 65) return false;
    if (code < 91) return true;
    if (code < 97) return code === 95;
    if (code < 123)return true;
    return code >= 0xaa && nonASCIIidentifier.test(String.fromCharCode(code));
  };

  // ## Tokenizer

  // These are used when `options.locations` is on, for the
  // `tokStartLoc` and `tokEndLoc` properties.

  function Position() {
    this.line = tokCurLine;
    this.column = tokPos - tokLineStart;
  }

  // Reset the token state. Used at the start of a parse.

  function initTokenState(pos) {
    if (pos) {
      tokPos = pos;
      tokLineStart = Math.max(0, input.lastIndexOf("\n", pos));
      tokCurLine = input.slice(0, tokLineStart).split(newline).length;
    } else {
      tokCurLine = 1;
      tokPos = tokLineStart = 0;
    }
    tokRegexpAllowed = true;
    metParenL = 0;
<<<<<<< HEAD
    inTemplate = inXJSChild = inXJSTag = false;
    skipSpace();
=======
    inTemplate = false;
>>>>>>> f48a921e
  }

  // Called at the end of every token. Sets `tokEnd`, `tokVal`, and
  // `tokRegexpAllowed`, and skips the space after the token, so that
  // the next one's `tokStart` will point at the right position.

  function finishToken(type, val, shouldSkipSpace) {
    tokEnd = tokPos;
    if (options.locations) tokEndLoc = new Position;
    tokType = type;
    if (shouldSkipSpace !== false && !(inXJSChild && tokType !== _braceL)) {
      skipSpace();
    }
    tokVal = val;
    tokRegexpAllowed = type.beforeExpr;
    if (options.onToken) {
      options.onToken(new Token());
    }
  }

  function skipBlockComment() {
    var startLoc = options.onComment && options.locations && new Position;
    var start = tokPos, end = input.indexOf("*/", tokPos += 2);
    if (end === -1) raise(tokPos - 2, "Unterminated comment");
    tokPos = end + 2;
    if (options.locations) {
      lineBreak.lastIndex = start;
      var match;
      while ((match = lineBreak.exec(input)) && match.index < tokPos) {
        ++tokCurLine;
        tokLineStart = match.index + match[0].length;
      }
    }
    if (options.onComment)
      options.onComment(true, input.slice(start + 2, end), start, tokPos,
                        startLoc, options.locations && new Position);
  }

  function skipLineComment(startSkip) {
    var start = tokPos;
    var startLoc = options.onComment && options.locations && new Position;
    var ch = input.charCodeAt(tokPos+=startSkip);
    while (tokPos < inputLen && ch !== 10 && ch !== 13 && ch !== 8232 && ch !== 8233) {
      ++tokPos;
      ch = input.charCodeAt(tokPos);
    }
    if (options.onComment)
      options.onComment(false, input.slice(start + startSkip, tokPos), start, tokPos,
                        startLoc, options.locations && new Position);
  }

  // Called at the start of the parse and after every token. Skips
  // whitespace and comments, and.

  function skipSpace() {
    while (tokPos < inputLen) {
      var ch = input.charCodeAt(tokPos);
      if (ch === 32) { // ' '
        ++tokPos;
      } else if (ch === 13) {
        ++tokPos;
        var next = input.charCodeAt(tokPos);
        if (next === 10) {
          ++tokPos;
        }
        if (options.locations) {
          ++tokCurLine;
          tokLineStart = tokPos;
        }
      } else if (ch === 10 || ch === 8232 || ch === 8233) {
        ++tokPos;
        if (options.locations) {
          ++tokCurLine;
          tokLineStart = tokPos;
        }
      } else if (ch > 8 && ch < 14) {
        ++tokPos;
      } else if (ch === 47) { // '/'
        var next = input.charCodeAt(tokPos + 1);
        if (next === 42) { // '*'
          skipBlockComment();
        } else if (next === 47) { // '/'
          skipLineComment(2);
        } else break;
      } else if (ch === 160) { // '\xa0'
        ++tokPos;
      } else if (ch >= 5760 && nonASCIIwhitespace.test(String.fromCharCode(ch))) {
        ++tokPos;
      } else {
        break;
      }
    }
  }

  // ### Token reading

  // This is the function that is called to fetch the next token. It
  // is somewhat obscure, because it works in character codes rather
  // than characters, and because operator parsing has been inlined
  // into it.
  //
  // All in the name of speed.
  //
  // The `forceRegexp` parameter is used in the one case where the
  // `tokRegexpAllowed` trick does not work. See `parseStatement`.

  function readToken_dot() {
    var next = input.charCodeAt(tokPos + 1);
    if (next >= 48 && next <= 57) return readNumber(true);
    var next2 = input.charCodeAt(tokPos + 2);
    if (options.ecmaVersion >= 6 && next === 46 && next2 === 46) { // 46 = dot '.'
      tokPos += 3;
      return finishToken(_ellipsis);
    } else {
      ++tokPos;
      return finishToken(_dot);
    }
  }

  function readToken_slash() { // '/'
    var next = input.charCodeAt(tokPos + 1);
    if (tokRegexpAllowed) {++tokPos; return readRegexp();}
    if (next === 61) return finishOp(_assign, 2);
    return finishOp(_slash, 1);
  }

  function readToken_mult_modulo(code) { // '%*'
    var next = input.charCodeAt(tokPos + 1);
    if (next === 61) return finishOp(_assign, 2);
    return finishOp(code === 42 ? _star : _modulo, 1);
  }

  function readToken_pipe_amp(code) { // '|&'
    var next = input.charCodeAt(tokPos + 1);
    if (next === code) return finishOp(code === 124 ? _logicalOR : _logicalAND, 2);
    if (next === 61) return finishOp(_assign, 2);
    return finishOp(code === 124 ? _bitwiseOR : _bitwiseAND, 1);
  }

  function readToken_caret() { // '^'
    var next = input.charCodeAt(tokPos + 1);
    if (next === 61) return finishOp(_assign, 2);
    return finishOp(_bitwiseXOR, 1);
  }

  function readToken_plus_min(code) { // '+-'
    var next = input.charCodeAt(tokPos + 1);
    if (next === code) {
      if (next == 45 && input.charCodeAt(tokPos + 2) == 62 &&
          newline.test(input.slice(lastEnd, tokPos))) {
        // A `-->` line comment
        skipLineComment(3);
        skipSpace();
        return readToken();
      }
      return finishOp(_incDec, 2);
    }
    if (next === 61) return finishOp(_assign, 2);
    return finishOp(_plusMin, 1);
  }

  function readToken_lt_gt(code) { // '<>'
    var next = input.charCodeAt(tokPos + 1);
    var size = 1;
    if (next === code) {
      size = code === 62 && input.charCodeAt(tokPos + 2) === 62 ? 3 : 2;
      if (input.charCodeAt(tokPos + size) === 61) return finishOp(_assign, size + 1);
      return finishOp(_bitShift, size);
    }
    if (next == 33 && code == 60 && input.charCodeAt(tokPos + 2) == 45 &&
        input.charCodeAt(tokPos + 3) == 45) {
      // `<!--`, an XML-style comment that should be interpreted as a line comment
      skipLineComment(4);
      skipSpace();
      return readToken();
    }
    if (next === 61) {
      size = input.charCodeAt(tokPos + 2) === 61 ? 3 : 2;
      return finishOp(_relational, size);
    }
    if (next === 47) {
      // '</', beginning of JSX closing element
      size = 2;
      return finishOp(_ltSlash, size);
    }
    return code === 60 ? finishOp(_lt, size) : finishOp(_gt, size, !inXJSTag);
  }

  function readToken_eq_excl(code) { // '=!', '=>'
    var next = input.charCodeAt(tokPos + 1);
    if (next === 61) return finishOp(_equality, input.charCodeAt(tokPos + 2) === 61 ? 3 : 2);
    if (code === 61 && next === 62 && options.ecmaVersion >= 6) { // '=>'
      tokPos += 2;
      return finishToken(_arrow);
    }
    return finishOp(code === 61 ? _eq : _prefix, 1);
  }

  // Get token inside ES6 template (special rules work there).

  function getTemplateToken(code) {
    // '`' and '${' have special meanings, but they should follow
    // string (can be empty)
      if (tokType === _string) {
        if (code === 96) { // '`'
          ++tokPos;
          return finishToken(_bquote);
      } else
        if (code === 36 && input.charCodeAt(tokPos + 1) === 123) { // '${'
          tokPos += 2;
          return finishToken(_dollarBraceL);
        }
      }

    if (code === 125) { // '}'
      ++tokPos;
      return finishToken(_braceR, undefined, false);
    }

      // anything else is considered string literal
    return readTmplString();
    }

  function getTokenFromCode(code) {
    switch(code) {
      // The interpretation of a dot depends on whether it is followed
      // by a digit or another two dots.
    case 46: // '.'
      return readToken_dot();

      // Punctuation tokens.
    case 40: ++tokPos; return finishToken(_parenL);
    case 41: ++tokPos; return finishToken(_parenR);
    case 59: ++tokPos; return finishToken(_semi);
    case 44: ++tokPos; return finishToken(_comma);
    case 91: ++tokPos; return finishToken(_bracketL);
    case 93: ++tokPos; return finishToken(_bracketR);
    case 123: ++tokPos; return finishToken(_braceL);
    case 125: ++tokPos; return finishToken(_braceR, undefined, !inXJSChildExpression);
    case 58: ++tokPos; return finishToken(_colon);
    case 63: ++tokPos; return finishToken(_question);

    case 96: // '`'
      if (options.ecmaVersion >= 6) {
        ++tokPos;
        return finishToken(_bquote, undefined, false);
      }

    case 48: // '0'
      var next = input.charCodeAt(tokPos + 1);
      if (next === 120 || next === 88) return readRadixNumber(16); // '0x', '0X' - hex number
      if (options.ecmaVersion >= 6) {
        if (next === 111 || next === 79) return readRadixNumber(8); // '0o', '0O' - octal number
        if (next === 98 || next === 66) return readRadixNumber(2); // '0b', '0B' - binary number
      }
      // Anything else beginning with a digit is an integer, octal
      // number, or float.
    case 49: case 50: case 51: case 52: case 53: case 54: case 55: case 56: case 57: // 1-9
      return readNumber(false);

      // Quotes produce strings.
    case 34: case 39: // '"', "'"
      return inXJSTag ? readXJSStringLiteral() : readString(code);

    // Operators are parsed inline in tiny state machines. '=' (61) is
    // often referred to. `finishOp` simply skips the amount of
    // characters it is given as second argument, and returns a token
    // of the type given by its first argument.

    case 47: // '/'
      return readToken_slash();

    case 37: case 42: // '%*'
      return readToken_mult_modulo(code);

    case 124: case 38: // '|&'
      return readToken_pipe_amp(code);

    case 94: // '^'
      return readToken_caret();

    case 43: case 45: // '+-'
      return readToken_plus_min(code);

    case 60: case 62: // '<>'
      return readToken_lt_gt(code);

    case 61: case 33: // '=!'
      return readToken_eq_excl(code);

    case 126: // '~'
      return finishOp(_prefix, 1);
    }

    return false;
  }

  function readToken(forceRegexp) {
    if (!forceRegexp) tokStart = tokPos;
    else tokPos = tokStart + 1;
    if (options.locations) tokStartLoc = new Position;
    if (forceRegexp) return readRegexp();
    if (tokPos >= inputLen) return finishToken(_eof);

    var code = input.charCodeAt(tokPos);

    // JSX content - either simple text, start of <tag> or {expression}
    if (inXJSChild && tokType !== _braceL && code !== 60 && code !== 123 && code !== 125) {
      return readXJSText(['<', '{']);
    }


    if (inTemplate) return getTemplateToken(code);

    // Identifier or keyword. '\uXXXX' sequences are allowed in
    // identifiers, so '\' also dispatches to that.
    if (isIdentifierStart(code) || code === 92 /* '\' */) return readWord();

    var tok = getTokenFromCode(code);

    if (tok === false) {
      // If we are here, we either found a non-ASCII identifier
      // character, or something that's entirely disallowed.
      var ch = String.fromCharCode(code);
      if (ch === "\\" || nonASCIIidentifierStart.test(ch)) return readWord();
      raise(tokPos, "Unexpected character '" + ch + "'");
    }
    return tok;
  }

  function finishOp(type, size, shouldSkipSpace) {
    var str = input.slice(tokPos, tokPos + size);
    tokPos += size;
    finishToken(type, str, shouldSkipSpace);
  }

  var regexpUnicodeSupport = false;
  try { new RegExp("\uffff", "u"); regexpUnicodeSupport = true; }
  catch(e) {}

  // Parse a regular expression. Some context-awareness is necessary,
  // since a '/' inside a '[]' set does not end the expression.

  function readRegexp() {
    var content = "", escaped, inClass, start = tokPos;
    for (;;) {
      if (tokPos >= inputLen) raise(start, "Unterminated regular expression");
      var ch = nextChar();
      if (newline.test(ch)) raise(start, "Unterminated regular expression");
      if (!escaped) {
        if (ch === "[") inClass = true;
        else if (ch === "]" && inClass) inClass = false;
        else if (ch === "/" && !inClass) break;
        escaped = ch === "\\";
      } else escaped = false;
      ++tokPos;
    }
    var content = input.slice(start, tokPos);
    ++tokPos;
    // Need to use `readWord1` because '\uXXXX' sequences are allowed
    // here (don't ask).
    var mods = readWord1();
    var tmp = content;
    if (mods) {
      var validFlags = /^[gmsiy]*$/;
      if (options.ecmaVersion >= 6) validFlags = /^[gmsiyu]*$/;
      if (!validFlags.test(mods)) raise(start, "Invalid regular expression flag");
      if (mods.indexOf('u') >= 0 && !regexpUnicodeSupport) {
        // Replace each astral symbol and every Unicode code point
        // escape sequence that represents such a symbol with a single
        // ASCII symbol to avoid throwing on regular expressions that
        // are only valid in combination with the `/u` flag.
        tmp = tmp
          .replace(/\\u\{([0-9a-fA-F]{5,6})\}/g, "x")
          .replace(/[\uD800-\uDBFF][\uDC00-\uDFFF]/g, "x");
      }
    }
    // Detect invalid regular expressions.
    try {
      new RegExp(tmp);
    } catch (e) {
      if (e instanceof SyntaxError) raise(start, "Error parsing regular expression: " + e.message);
      raise(e);
    }
    // Get a regular expression object for this pattern-flag pair, or `null` in
    // case the current environment doesn't support the flags it uses.
    try {
      var value = new RegExp(content, mods);
    } catch (err) {
      value = null;
    }
    return finishToken(_regexp, {pattern: content, flags: mods, value: value});
  }

  // Read an integer in the given radix. Return null if zero digits
  // were read, the integer value otherwise. When `len` is given, this
  // will return `null` unless the integer has exactly `len` digits.

  function readInt(radix, len) {
    var start = tokPos, total = 0;
    for (var i = 0, e = len == null ? Infinity : len; i < e; ++i) {
      var code = input.charCodeAt(tokPos), val;
      if (code >= 97) val = code - 97 + 10; // a
      else if (code >= 65) val = code - 65 + 10; // A
      else if (code >= 48 && code <= 57) val = code - 48; // 0-9
      else val = Infinity;
      if (val >= radix) break;
      ++tokPos;
      total = total * radix + val;
    }
    if (tokPos === start || len != null && tokPos - start !== len) return null;

    return total;
  }

  function readRadixNumber(radix) {
    tokPos += 2; // 0x
    var val = readInt(radix);
    if (val == null) raise(tokStart + 2, "Expected number in radix " + radix);
    if (isIdentifierStart(input.charCodeAt(tokPos))) raise(tokPos, "Identifier directly after number");
    return finishToken(_num, val);
  }

  // Read an integer, octal integer, or floating-point number.

  function readNumber(startsWithDot) {
    var start = tokPos, isFloat = false, octal = input.charCodeAt(tokPos) === 48;
    if (!startsWithDot && readInt(10) === null) raise(start, "Invalid number");
    if (input.charCodeAt(tokPos) === 46) {
      ++tokPos;
      readInt(10);
      isFloat = true;
    }
    var next = input.charCodeAt(tokPos);
    if (next === 69 || next === 101) { // 'eE'
      next = input.charCodeAt(++tokPos);
      if (next === 43 || next === 45) ++tokPos; // '+-'
      if (readInt(10) === null) raise(start, "Invalid number");
      isFloat = true;
    }
    if (isIdentifierStart(input.charCodeAt(tokPos))) raise(tokPos, "Identifier directly after number");

    var str = input.slice(start, tokPos), val;
    if (isFloat) val = parseFloat(str);
    else if (!octal || str.length === 1) val = parseInt(str, 10);
    else if (/[89]/.test(str) || strict) raise(start, "Invalid number");
    else val = parseInt(str, 8);
    return finishToken(_num, val);
  }

  // Read a string value, interpreting backslash-escapes.

  function readCodePoint() {
    var ch = input.charCodeAt(tokPos), code;
    
    if (ch === 123) {
      if (options.ecmaVersion < 6) unexpected();
      ++tokPos;
      code = readHexChar(input.indexOf('}', tokPos) - tokPos);
      ++tokPos;
      if (code > 0x10FFFF) unexpected();
    } else {
      code = readHexChar(4);
    }

    // UTF-16 Encoding
    if (code <= 0xFFFF) {
      return String.fromCharCode(code);
    }
    var cu1 = ((code - 0x10000) >> 10) + 0xD800;
    var cu2 = ((code - 0x10000) & 1023) + 0xDC00;
    return String.fromCharCode(cu1, cu2);
  }

  function readString(quote) {
    ++tokPos;
    var out = "";
    for (;;) {
      if (tokPos >= inputLen) raise(tokStart, "Unterminated string constant");
      var ch = input.charCodeAt(tokPos);
      if (ch === quote) {
        ++tokPos;
        return finishToken(_string, out);
      }
      if (ch === 92) { // '\'
        out += readEscapedChar();
      } else {
        ++tokPos;
        if (newline.test(String.fromCharCode(ch))) {
          raise(tokStart, "Unterminated string constant");
          }
        out += String.fromCharCode(ch); // '\'
        }
    }
  }

  function readTmplString() {
    var out = "";
    for (;;) {
      if (tokPos >= inputLen) raise(tokStart, "Unterminated string constant");
      var ch = input.charCodeAt(tokPos);
      if (ch === 96 || ch === 36 && input.charCodeAt(tokPos + 1) === 123) // '`', '${'
        return finishToken(_string, out);
      if (ch === 92) { // '\'
        out += readEscapedChar();
      } else {
        ++tokPos;
        if (newline.test(String.fromCharCode(ch))) {
            if (ch === 13 && input.charCodeAt(tokPos) === 10) {
              ++tokPos;
              ch = 10;
      }
            if (options.locations) {
              ++tokCurLine;
              tokLineStart = tokPos;
    }
  }
        out += String.fromCharCode(ch); // '\'
      }
    }
  }

  // Used to read escaped characters

  function readEscapedChar() {
    var ch = input.charCodeAt(++tokPos);
    var octal = /^[0-7]+/.exec(input.slice(tokPos, tokPos + 3));
    if (octal) octal = octal[0];
    while (octal && parseInt(octal, 8) > 255) octal = octal.slice(0, -1);
    if (octal === "0") octal = null;
    ++tokPos;
    if (octal) {
      if (strict) raise(tokPos - 2, "Octal literal in strict mode");
      tokPos += octal.length - 1;
      return String.fromCharCode(parseInt(octal, 8));
    } else {
      switch (ch) {
        case 110: return "\n"; // 'n' -> '\n'
        case 114: return "\r"; // 'r' -> '\r'
        case 120: return String.fromCharCode(readHexChar(2)); // 'x'
        case 117: return readCodePoint(); // 'u'
        case 116: return "\t"; // 't' -> '\t'
        case 98: return "\b"; // 'b' -> '\b'
        case 118: return "\u000b"; // 'v' -> '\u000b'
        case 102: return "\f"; // 'f' -> '\f'
        case 48: return "\0"; // 0 -> '\0'
        case 13: if (input.charCodeAt(tokPos) === 10) ++tokPos; // '\r\n'
        case 10: // ' \n'
          if (options.locations) { tokLineStart = tokPos; ++tokCurLine; }
          return "";
        default: return String.fromCharCode(ch);
      }
    }
  }

  var XHTMLEntities = {
    quot: '\u0022',
    amp: '&',
    apos: '\u0027',
    lt: '<',
    gt: '>',
    nbsp: '\u00A0',
    iexcl: '\u00A1',
    cent: '\u00A2',
    pound: '\u00A3',
    curren: '\u00A4',
    yen: '\u00A5',
    brvbar: '\u00A6',
    sect: '\u00A7',
    uml: '\u00A8',
    copy: '\u00A9',
    ordf: '\u00AA',
    laquo: '\u00AB',
    not: '\u00AC',
    shy: '\u00AD',
    reg: '\u00AE',
    macr: '\u00AF',
    deg: '\u00B0',
    plusmn: '\u00B1',
    sup2: '\u00B2',
    sup3: '\u00B3',
    acute: '\u00B4',
    micro: '\u00B5',
    para: '\u00B6',
    middot: '\u00B7',
    cedil: '\u00B8',
    sup1: '\u00B9',
    ordm: '\u00BA',
    raquo: '\u00BB',
    frac14: '\u00BC',
    frac12: '\u00BD',
    frac34: '\u00BE',
    iquest: '\u00BF',
    Agrave: '\u00C0',
    Aacute: '\u00C1',
    Acirc: '\u00C2',
    Atilde: '\u00C3',
    Auml: '\u00C4',
    Aring: '\u00C5',
    AElig: '\u00C6',
    Ccedil: '\u00C7',
    Egrave: '\u00C8',
    Eacute: '\u00C9',
    Ecirc: '\u00CA',
    Euml: '\u00CB',
    Igrave: '\u00CC',
    Iacute: '\u00CD',
    Icirc: '\u00CE',
    Iuml: '\u00CF',
    ETH: '\u00D0',
    Ntilde: '\u00D1',
    Ograve: '\u00D2',
    Oacute: '\u00D3',
    Ocirc: '\u00D4',
    Otilde: '\u00D5',
    Ouml: '\u00D6',
    times: '\u00D7',
    Oslash: '\u00D8',
    Ugrave: '\u00D9',
    Uacute: '\u00DA',
    Ucirc: '\u00DB',
    Uuml: '\u00DC',
    Yacute: '\u00DD',
    THORN: '\u00DE',
    szlig: '\u00DF',
    agrave: '\u00E0',
    aacute: '\u00E1',
    acirc: '\u00E2',
    atilde: '\u00E3',
    auml: '\u00E4',
    aring: '\u00E5',
    aelig: '\u00E6',
    ccedil: '\u00E7',
    egrave: '\u00E8',
    eacute: '\u00E9',
    ecirc: '\u00EA',
    euml: '\u00EB',
    igrave: '\u00EC',
    iacute: '\u00ED',
    icirc: '\u00EE',
    iuml: '\u00EF',
    eth: '\u00F0',
    ntilde: '\u00F1',
    ograve: '\u00F2',
    oacute: '\u00F3',
    ocirc: '\u00F4',
    otilde: '\u00F5',
    ouml: '\u00F6',
    divide: '\u00F7',
    oslash: '\u00F8',
    ugrave: '\u00F9',
    uacute: '\u00FA',
    ucirc: '\u00FB',
    uuml: '\u00FC',
    yacute: '\u00FD',
    thorn: '\u00FE',
    yuml: '\u00FF',
    OElig: '\u0152',
    oelig: '\u0153',
    Scaron: '\u0160',
    scaron: '\u0161',
    Yuml: '\u0178',
    fnof: '\u0192',
    circ: '\u02C6',
    tilde: '\u02DC',
    Alpha: '\u0391',
    Beta: '\u0392',
    Gamma: '\u0393',
    Delta: '\u0394',
    Epsilon: '\u0395',
    Zeta: '\u0396',
    Eta: '\u0397',
    Theta: '\u0398',
    Iota: '\u0399',
    Kappa: '\u039A',
    Lambda: '\u039B',
    Mu: '\u039C',
    Nu: '\u039D',
    Xi: '\u039E',
    Omicron: '\u039F',
    Pi: '\u03A0',
    Rho: '\u03A1',
    Sigma: '\u03A3',
    Tau: '\u03A4',
    Upsilon: '\u03A5',
    Phi: '\u03A6',
    Chi: '\u03A7',
    Psi: '\u03A8',
    Omega: '\u03A9',
    alpha: '\u03B1',
    beta: '\u03B2',
    gamma: '\u03B3',
    delta: '\u03B4',
    epsilon: '\u03B5',
    zeta: '\u03B6',
    eta: '\u03B7',
    theta: '\u03B8',
    iota: '\u03B9',
    kappa: '\u03BA',
    lambda: '\u03BB',
    mu: '\u03BC',
    nu: '\u03BD',
    xi: '\u03BE',
    omicron: '\u03BF',
    pi: '\u03C0',
    rho: '\u03C1',
    sigmaf: '\u03C2',
    sigma: '\u03C3',
    tau: '\u03C4',
    upsilon: '\u03C5',
    phi: '\u03C6',
    chi: '\u03C7',
    psi: '\u03C8',
    omega: '\u03C9',
    thetasym: '\u03D1',
    upsih: '\u03D2',
    piv: '\u03D6',
    ensp: '\u2002',
    emsp: '\u2003',
    thinsp: '\u2009',
    zwnj: '\u200C',
    zwj: '\u200D',
    lrm: '\u200E',
    rlm: '\u200F',
    ndash: '\u2013',
    mdash: '\u2014',
    lsquo: '\u2018',
    rsquo: '\u2019',
    sbquo: '\u201A',
    ldquo: '\u201C',
    rdquo: '\u201D',
    bdquo: '\u201E',
    dagger: '\u2020',
    Dagger: '\u2021',
    bull: '\u2022',
    hellip: '\u2026',
    permil: '\u2030',
    prime: '\u2032',
    Prime: '\u2033',
    lsaquo: '\u2039',
    rsaquo: '\u203A',
    oline: '\u203E',
    frasl: '\u2044',
    euro: '\u20AC',
    image: '\u2111',
    weierp: '\u2118',
    real: '\u211C',
    trade: '\u2122',
    alefsym: '\u2135',
    larr: '\u2190',
    uarr: '\u2191',
    rarr: '\u2192',
    darr: '\u2193',
    harr: '\u2194',
    crarr: '\u21B5',
    lArr: '\u21D0',
    uArr: '\u21D1',
    rArr: '\u21D2',
    dArr: '\u21D3',
    hArr: '\u21D4',
    forall: '\u2200',
    part: '\u2202',
    exist: '\u2203',
    empty: '\u2205',
    nabla: '\u2207',
    isin: '\u2208',
    notin: '\u2209',
    ni: '\u220B',
    prod: '\u220F',
    sum: '\u2211',
    minus: '\u2212',
    lowast: '\u2217',
    radic: '\u221A',
    prop: '\u221D',
    infin: '\u221E',
    ang: '\u2220',
    and: '\u2227',
    or: '\u2228',
    cap: '\u2229',
    cup: '\u222A',
    'int': '\u222B',
    there4: '\u2234',
    sim: '\u223C',
    cong: '\u2245',
    asymp: '\u2248',
    ne: '\u2260',
    equiv: '\u2261',
    le: '\u2264',
    ge: '\u2265',
    sub: '\u2282',
    sup: '\u2283',
    nsub: '\u2284',
    sube: '\u2286',
    supe: '\u2287',
    oplus: '\u2295',
    otimes: '\u2297',
    perp: '\u22A5',
    sdot: '\u22C5',
    lceil: '\u2308',
    rceil: '\u2309',
    lfloor: '\u230A',
    rfloor: '\u230B',
    lang: '\u2329',
    rang: '\u232A',
    loz: '\u25CA',
    spades: '\u2660',
    clubs: '\u2663',
    hearts: '\u2665',
    diams: '\u2666'
  };

  function readXJSEntity() {
    var str = '', count = 0, entity;
    var ch = nextChar();
    if (ch !== '&') raise(tokPos, "Entity must start with an ampersand");
    tokPos++;
    while (tokPos < inputLen && count++ < 10) {
      ch = nextChar();
      tokPos++;
      if (ch === ';') {
        break;
      }
      str += ch;
    }

    if (str[0] === '#' && str[1] === 'x') {
      entity = String.fromCharCode(parseInt(str.substr(2), 16));
    } else if (str[0] === '#') {
      entity = String.fromCharCode(parseInt(str.substr(1), 10));
    } else {
      entity = XHTMLEntities[str];
    }
    return entity;
  }

  function readXJSText(stopChars) {
    var str = '';
    while (tokPos < inputLen) {
      var ch = nextChar();
      if (stopChars.indexOf(ch) !== -1) {
        break;
      }
      if (ch === '&') {
        str += readXJSEntity();
      } else {
        ++tokPos;
        if (ch === '\r' && nextChar() === '\n') {
          str += ch;
          ++tokPos;
          ch = '\n';
        }
        if (ch === '\n' && options.locations) {
          tokLineStart = tokPos;
          ++tokCurLine;
        }
        str += ch;
      }
    }
    return finishToken(_xjsText, str);
  }

  function readXJSStringLiteral() {
    var quote = input.charCodeAt(tokPos);

    if (quote !== 34 && quote !== 39) {
      raise("String literal must starts with a quote");
    }

    ++tokPos;

    readXJSText([String.fromCharCode(quote)]);

    if (quote !== input.charCodeAt(tokPos)) {
      unexpected();
    }

    ++tokPos;

    return finishToken(tokType, tokVal);
  }

  // Used to read character escape sequences ('\x', '\u', '\U').

  function readHexChar(len) {
    var n = readInt(16, len);
    if (n === null) raise(tokStart, "Bad character escape sequence");
    return n;
  }

  // Used to signal to callers of `readWord1` whether the word
  // contained any escape sequences. This is needed because words with
  // escape sequences must not be interpreted as keywords.

  var containsEsc;

  // Read an identifier, and return it as a string. Sets `containsEsc`
  // to whether the word contained a '\u' escape.
  //
  // Only builds up the word character-by-character when it actually
  // containeds an escape, as a micro-optimization.

  function readWord1() {
    containsEsc = false;
    var word, first = true, start = tokPos;
    for (;;) {
      var ch = input.charCodeAt(tokPos);
      if (isIdentifierChar(ch) || (inXJSTag && ch === 45)) {
        if (containsEsc) word += nextChar();
        ++tokPos;
      } else if (ch === 92 && !inXJSTag) { // "\"
        if (!containsEsc) word = input.slice(start, tokPos);
        containsEsc = true;
        if (input.charCodeAt(++tokPos) != 117) // "u"
          raise(tokPos, "Expecting Unicode escape sequence \\uXXXX");
        ++tokPos;
        var esc = readHexChar(4);
        var escStr = String.fromCharCode(esc);
        if (!escStr) raise(tokPos - 1, "Invalid Unicode escape");
        if (!(first ? isIdentifierStart(esc) : isIdentifierChar(esc)))
          raise(tokPos - 4, "Invalid Unicode escape");
        word += escStr;
      } else {
        break;
      }
      first = false;
    }
    return containsEsc ? word : input.slice(start, tokPos);
  }

  // Read an identifier or keyword token. Will check for reserved
  // words when necessary.

  function readWord() {
    var word = readWord1();
    var type = inXJSTag ? _xjsName : _name;
    if (!containsEsc && isKeyword(word))
      type = keywordTypes[word];
    return finishToken(type, word);
  }

  // ## Parser

  // A recursive descent parser operates by defining functions for all
  // syntactic elements, and recursively calling those, each function
  // advancing the input stream and returning an AST node. Precedence
  // of constructs (for example, the fact that `!x[1]` means `!(x[1])`
  // instead of `(!x)[1]` is handled by the fact that the parser
  // function that parses unary prefix operators is called first, and
  // in turn calls the function that parses `[]` subscripts — that
  // way, it'll receive the node for `x[1]` already parsed, and wraps
  // *that* in the unary operator node.
  //
  // Acorn uses an [operator precedence parser][opp] to handle binary
  // operator precedence, because it is much more compact than using
  // the technique outlined above, which uses different, nesting
  // functions to specify precedence, for all of the ten binary
  // precedence levels that JavaScript defines.
  //
  // [opp]: http://en.wikipedia.org/wiki/Operator-precedence_parser

  // ### Parser utilities

  // Continue to the next token.

  function next() {
    lastStart = tokStart;
    lastEnd = tokEnd;
    lastEndLoc = tokEndLoc;
    readToken();
  }

  // Enter strict mode. Re-reads the next token to please pedantic
  // tests ("use strict"; 010; -- should fail).

  function setStrict(strct) {
    strict = strct;
    tokPos = tokStart;
    if (options.locations) {
      while (tokPos < tokLineStart) {
        tokLineStart = input.lastIndexOf("\n", tokLineStart - 2) + 1;
        --tokCurLine;
      }
    }
    skipSpace();
    readToken();
  }

  // Start an AST node, attaching a start offset.

  function Node() {
    this.type = null;
    this.start = tokStart;
    this.end = null;
  }
  
  exports.Node = Node;

  function SourceLocation() {
    this.start = tokStartLoc;
    this.end = null;
    if (sourceFile !== null) this.source = sourceFile;
  }

  function startNode() {
    var node = new Node();
    if (options.locations)
      node.loc = new SourceLocation();
    if (options.directSourceFile)
      node.sourceFile = options.directSourceFile;
    if (options.ranges)
      node.range = [tokStart, 0];
    return node;
  }

  // Sometimes, a node is only started *after* the token stream passed
  // its start position. The functions below help storing a position
  // and creating a node from a previous position.

  function storeCurrentPos() {
    return options.locations ? [tokStart, tokStartLoc] : tokStart;
  }

  function startNodeAt(pos) {
    var node = new Node(), start = pos;
    if (options.locations) {
      node.loc = new SourceLocation();
      node.loc.start = start[1];
      start = pos[0];
    }
    node.start = start;
    if (options.directSourceFile)
      node.sourceFile = options.directSourceFile;
    if (options.ranges)
      node.range = [start, 0];

    return node;
  }

  // Finish an AST node, adding `type` and `end` properties.

  function finishNode(node, type) {
    node.type = type;
    node.end = lastEnd;
    if (options.locations)
      node.loc.end = lastEndLoc;
    if (options.ranges)
      node.range[1] = lastEnd;
    return node;
  }

  // Test whether a statement node is the string literal `"use strict"`.

  function isUseStrict(stmt) {
    return options.ecmaVersion >= 5 && stmt.type === "ExpressionStatement" &&
      stmt.expression.type === "Literal" && stmt.expression.value === "use strict";
  }

  // Predicate that tests whether the next token is of the given
  // type, and if yes, consumes it as a side effect.

  function eat(type) {
    if (tokType === type) {
      next();
      return true;
    } else {
      return false;
    }
  }

  // Test whether a semicolon can be inserted at the current position.

  function canInsertSemicolon() {
    return !options.strictSemicolons &&
      (tokType === _eof || tokType === _braceR || newline.test(input.slice(lastEnd, tokStart)));
  }

  // Consume a semicolon, or, failing that, see if we are allowed to
  // pretend that there is a semicolon at this position.

  function semicolon() {
    if (!eat(_semi) && !canInsertSemicolon()) unexpected();
  }

  // Expect a token of a given type. If found, consume it, otherwise,
  // raise an unexpected token error.

  function expect(type) {
    eat(type) || unexpected();
  }

  // Get following char.

  function nextChar() {
    return input.charAt(tokPos);
  }

  // Raise an unexpected token error.

  function unexpected(pos) {
    raise(pos != null ? pos : tokStart, "Unexpected token");
  }

  // Checks if hash object has a property.

  function has(obj, propName) {
    return Object.prototype.hasOwnProperty.call(obj, propName);
  }
// Convert existing expression atom to assignable pattern
  // if possible.

  function toAssignable(node, allowSpread, checkType) {
    if (options.ecmaVersion >= 6 && node) {
      switch (node.type) {
        case "Identifier":
        case "MemberExpression":
          break;          

        case "ObjectExpression":
          node.type = "ObjectPattern";
          for (var i = 0; i < node.properties.length; i++) {
            var prop = node.properties[i];
            if (prop.kind !== "init") unexpected(prop.key.start);
            toAssignable(prop.value, false, checkType);
          }
          break;

        case "ArrayExpression":
          node.type = "ArrayPattern";
          for (var i = 0, lastI = node.elements.length - 1; i <= lastI; i++) {
            toAssignable(node.elements[i], i === lastI, checkType);
          }
          break;

        case "SpreadElement":
          if (allowSpread) {
            toAssignable(node.argument, false, checkType);
            checkSpreadAssign(node.argument);
          } else {
            unexpected(node.start);
          }
          break;

        default:
          if (checkType) unexpected(node.start);
      }
    }
    return node;
  }

  // Checks if node can be assignable spread argument.

  function checkSpreadAssign(node) {
    if (node.type !== "Identifier" && node.type !== "ArrayPattern")
      unexpected(node.start);
  }

  // Verify that argument names are not repeated, and it does not
  // try to bind the words `eval` or `arguments`.

  function checkFunctionParam(param, nameHash) {
    switch (param.type) {
      case "Identifier":
        if (isStrictReservedWord(param.name) || isStrictBadIdWord(param.name))
          raise(param.start, "Defining '" + param.name + "' in strict mode");
        if (has(nameHash, param.name))
          raise(param.start, "Argument name clash in strict mode");
        nameHash[param.name] = true;
        break;

      case "ObjectPattern":
        for (var i = 0; i < param.properties.length; i++)
          checkFunctionParam(param.properties[i].value, nameHash);
        break;

      case "ArrayPattern":
        for (var i = 0; i < param.elements.length; i++) {
          var elem = param.elements[i];
          if (elem) checkFunctionParam(elem, nameHash);
        }
        break;
    }
  }

  // Check if property name clashes with already added.
  // Object/class getters and setters are not allowed to clash —
  // either with each other or with an init property — and in
  // strict mode, init properties are also not allowed to be repeated.

  function checkPropClash(prop, propHash) {
    if (options.ecmaVersion >= 6) return;
    var key = prop.key, name;
    switch (key.type) {
      case "Identifier": name = key.name; break;
      case "Literal": name = String(key.value); break;
      default: return;
    }
    var kind = prop.kind || "init", other;
    if (has(propHash, name)) {
      other = propHash[name];
      var isGetSet = kind !== "init";
      if ((strict || isGetSet) && other[kind] || !(isGetSet ^ other.init))
        raise(key.start, "Redefinition of property");
    } else {
      other = propHash[name] = {
        init: false,
        get: false,
        set: false
      };
    }
    other[kind] = true;
  }

  // Verify that a node is an lval — something that can be assigned
  // to.

  function checkLVal(expr, isBinding) {
    switch (expr.type) {
      case "Identifier":
        if (strict && (isStrictBadIdWord(expr.name) || isStrictReservedWord(expr.name)))
          raise(expr.start, isBinding
            ? "Binding " + expr.name + " in strict mode"
            : "Assigning to " + expr.name + " in strict mode"
          );
        break;
      
      case "MemberExpression":
        if (!isBinding) break;

      case "ObjectPattern":
        for (var i = 0; i < expr.properties.length; i++)
          checkLVal(expr.properties[i].value, isBinding);
        break;

      case "ArrayPattern":
        for (var i = 0; i < expr.elements.length; i++) {
          var elem = expr.elements[i];
          if (elem) checkLVal(elem, isBinding);
        }
        break;

      case "SpreadElement":
        break;

      case "ParenthesizedExpression":
        checkLVal(expr.expression);
        break;

      default:
      raise(expr.start, "Assigning to rvalue");
  }
  }

  // ### Statement parsing

  // Parse a program. Initializes the parser, reads any number of
  // statements, and wraps them in a Program node.  Optionally takes a
  // `program` argument.  If present, the statements will be appended
  // to its body instead of creating a new node.

  function parseTopLevel(node) {
    var first = true;
    if (!node.body) node.body = [];
    while (tokType !== _eof) {
      var stmt = parseStatement();
      node.body.push(stmt);
      if (first && isUseStrict(stmt)) setStrict(true);
      first = false;
    }

    lastStart = tokStart;
    lastEnd = tokEnd;
    lastEndLoc = tokEndLoc;
    return finishNode(node, "Program");
  }

  var loopLabel = {kind: "loop"}, switchLabel = {kind: "switch"};

  // Parse a single statement.
  //
  // If expecting a statement and finding a slash operator, parse a
  // regular expression literal. This is to handle cases like
  // `if (foo) /blah/.exec(foo);`, where looking at the previous token
  // does not help.

  function parseStatement() {
    if (tokType === _slash || tokType === _assign && tokVal == "/=")
      readToken(true);

    var starttype = tokType, node = startNode();

    // Most types of statements are recognized by the keyword they
    // start with. Many are trivial to parse, some require a bit of
    // complexity.

    switch (starttype) {
    case _break: case _continue: return parseBreakContinueStatement(node, starttype.keyword);
    case _debugger: return parseDebuggerStatement(node);
    case _do: return parseDoStatement(node);
    case _for: return parseForStatement(node);
    case _function: return parseFunctionStatement(node);
    case _class: return parseClass(node, true);
    case _if: return parseIfStatement(node);
    case _return: return parseReturnStatement(node);
    case _switch: return parseSwitchStatement(node);
    case _throw: return parseThrowStatement(node);
    case _try: return parseTryStatement(node);
    case _var: case _let: case _const: return parseVarStatement(node, starttype.keyword);
    case _while: return parseWhileStatement(node);
    case _with: return parseWithStatement(node);
    case _braceL: return parseBlock(); // no point creating a function for this
    case _semi: return parseEmptyStatement(node);
    case _export: return parseExport(node);
    case _import: return parseImport(node);

      // If the statement does not start with a statement keyword or a
      // brace, it's an ExpressionStatement or LabeledStatement. We
      // simply start parsing an expression, and afterwards, if the
      // next token is a colon and the expression was a simple
      // Identifier node, we switch to interpreting it as a label.
    default:
      var maybeName = tokVal, expr = parseExpression();
      if (starttype === _name && expr.type === "Identifier" && eat(_colon))
        return parseLabeledStatement(node, maybeName, expr);
      else return parseExpressionStatement(node, expr);
    }
  }
  
  function parseBreakContinueStatement(node, keyword) {
    var isBreak = keyword == "break";
    next();
    if (eat(_semi) || canInsertSemicolon()) node.label = null;
    else if (tokType !== _name) unexpected();
    else {
      node.label = parseIdent();
      semicolon();
    }

    // Verify that there is an actual destination to break or
    // continue to.
    for (var i = 0; i < labels.length; ++i) {
      var lab = labels[i];
      if (node.label == null || lab.name === node.label.name) {
        if (lab.kind != null && (isBreak || lab.kind === "loop")) break;
        if (node.label && isBreak) break;
      }
    }
    if (i === labels.length) raise(node.start, "Unsyntactic " + keyword);
    return finishNode(node, isBreak ? "BreakStatement" : "ContinueStatement");
  }
  
  function parseDebuggerStatement(node) {
    next();
    semicolon();
    return finishNode(node, "DebuggerStatement");
  }
  
  function parseDoStatement(node) {
    next();
    labels.push(loopLabel);
    node.body = parseStatement();
    labels.pop();
    expect(_while);
    node.test = parseParenExpression();
    semicolon();
    return finishNode(node, "DoWhileStatement");
  }
  
  // Disambiguating between a `for` and a `for`/`in` or `for`/`of`
  // loop is non-trivial. Basically, we have to parse the init `var`
  // statement or expression, disallowing the `in` operator (see
  // the second parameter to `parseExpression`), and then check
  // whether the next token is `in` or `of`. When there is no init
  // part (semicolon immediately after the opening parenthesis), it
  // is a regular `for` loop.
  
  function parseForStatement(node) {
    next();
    labels.push(loopLabel);
    expect(_parenL);
    if (tokType === _semi) return parseFor(node, null);
    if (tokType === _var || tokType === _let) {
      var init = startNode(), varKind = tokType.keyword, isLet = tokType === _let;
      next();
      parseVar(init, true, varKind);
      finishNode(init, "VariableDeclaration");
      if ((tokType === _in || (options.ecmaVersion >= 6 && tokType === _name && tokVal === "of")) && init.declarations.length === 1 &&
          !(isLet && init.declarations[0].init))
        return parseForIn(node, init);
      return parseFor(node, init);
    }
    var init = parseExpression(false, true);
    if (tokType === _in || (options.ecmaVersion >= 6 && tokType === _name && tokVal === "of")) {
      checkLVal(init);
      return parseForIn(node, init);
    }
    return parseFor(node, init);
  }
  
  function parseFunctionStatement(node) {
    next();
    return parseFunction(node, true);
  }
  
  function parseIfStatement(node) {
    next();
    node.test = parseParenExpression();
    node.consequent = parseStatement();
    node.alternate = eat(_else) ? parseStatement() : null;
    return finishNode(node, "IfStatement");
  }
  
  function parseReturnStatement(node) {
    if (!inFunction && !options.allowReturnOutsideFunction)
      raise(tokStart, "'return' outside of function");
    next();

    // In `return` (and `break`/`continue`), the keywords with
    // optional arguments, we eagerly look for a semicolon or the
    // possibility to insert one.

    if (eat(_semi) || canInsertSemicolon()) node.argument = null;
    else { node.argument = parseExpression(); semicolon(); }
    return finishNode(node, "ReturnStatement");
  }
  
  function parseSwitchStatement(node) {
    next();
    node.discriminant = parseParenExpression();
    node.cases = [];
    expect(_braceL);
    labels.push(switchLabel);

    // Statements under must be grouped (by label) in SwitchCase
    // nodes. `cur` is used to keep the node that we are currently
    // adding statements to.

    for (var cur, sawDefault; tokType != _braceR;) {
      if (tokType === _case || tokType === _default) {
        var isCase = tokType === _case;
        if (cur) finishNode(cur, "SwitchCase");
        node.cases.push(cur = startNode());
        cur.consequent = [];
        next();
        if (isCase) cur.test = parseExpression();
        else {
          if (sawDefault) raise(lastStart, "Multiple default clauses"); sawDefault = true;
          cur.test = null;
        }
        expect(_colon);
      } else {
        if (!cur) unexpected();
        cur.consequent.push(parseStatement());
      }
    }
    if (cur) finishNode(cur, "SwitchCase");
    next(); // Closing brace
    labels.pop();
    return finishNode(node, "SwitchStatement");
  }
  
  function parseThrowStatement(node) {
    next();
    if (newline.test(input.slice(lastEnd, tokStart)))
      raise(lastEnd, "Illegal newline after throw");
    node.argument = parseExpression();
    semicolon();
    return finishNode(node, "ThrowStatement");
  }
  
  function parseTryStatement(node) {
    next();
    node.block = parseBlock();
    node.handler = null;
    if (tokType === _catch) {
      var clause = startNode();
      next();
      expect(_parenL);
      clause.param = parseIdent();
      if (strict && isStrictBadIdWord(clause.param.name))
        raise(clause.param.start, "Binding " + clause.param.name + " in strict mode");
      expect(_parenR);
      clause.guard = null;
      clause.body = parseBlock();
      node.handler = finishNode(clause, "CatchClause");
    }
    node.guardedHandlers = empty;
    node.finalizer = eat(_finally) ? parseBlock() : null;
    if (!node.handler && !node.finalizer)
      raise(node.start, "Missing catch or finally clause");
    return finishNode(node, "TryStatement");
  }
  
  function parseVarStatement(node, kind) {
    next();
    parseVar(node, false, kind);
    semicolon();
    return finishNode(node, "VariableDeclaration");
  }
  
  function parseWhileStatement(node) {
    next();
    node.test = parseParenExpression();
    labels.push(loopLabel);
    node.body = parseStatement();
    labels.pop();
    return finishNode(node, "WhileStatement");
  }
  
  function parseWithStatement(node) {
    if (strict) raise(tokStart, "'with' in strict mode");
    next();
    node.object = parseParenExpression();
    node.body = parseStatement();
    return finishNode(node, "WithStatement");
  }
  
  function parseEmptyStatement(node) {
    next();
    return finishNode(node, "EmptyStatement");
  }
  
  function parseLabeledStatement(node, maybeName, expr) {
    for (var i = 0; i < labels.length; ++i)
      if (labels[i].name === maybeName) raise(expr.start, "Label '" + maybeName + "' is already declared");
    var kind = tokType.isLoop ? "loop" : tokType === _switch ? "switch" : null;
    labels.push({name: maybeName, kind: kind});
    node.body = parseStatement();
    labels.pop();
    node.label = expr;
    return finishNode(node, "LabeledStatement");
  }
  
  function parseExpressionStatement(node, expr) {
    node.expression = expr;
    semicolon();
    return finishNode(node, "ExpressionStatement");
  }

  // Used for constructs like `switch` and `if` that insist on
  // parentheses around their expression.

  function parseParenExpression() {
    expect(_parenL);
    var val = parseExpression();
    expect(_parenR);
    return val;
  }

  // Parse a semicolon-enclosed block of statements, handling `"use
  // strict"` declarations when `allowStrict` is true (used for
  // function bodies).

  function parseBlock(allowStrict) {
    var node = startNode(), first = true, oldStrict;
    node.body = [];
    expect(_braceL);
    while (!eat(_braceR)) {
      var stmt = parseStatement();
      node.body.push(stmt);
      if (first && allowStrict && isUseStrict(stmt)) {
        oldStrict = strict;
        setStrict(strict = true);
      }
      first = false;
    }
    if (oldStrict === false) setStrict(false);
    return finishNode(node, "BlockStatement");
  }

  // Parse a regular `for` loop. The disambiguation code in
  // `parseStatement` will already have parsed the init statement or
  // expression.

  function parseFor(node, init) {
    node.init = init;
    expect(_semi);
    node.test = tokType === _semi ? null : parseExpression();
    expect(_semi);
    node.update = tokType === _parenR ? null : parseExpression();
    expect(_parenR);
    node.body = parseStatement();
    labels.pop();
    return finishNode(node, "ForStatement");
  }

  // Parse a `for`/`in` and `for`/`of` loop, which are almost
  // same from parser's perspective.

  function parseForIn(node, init) {
    var type = tokType === _in ? "ForInStatement" : "ForOfStatement";
    next();
    node.left = init;
    node.right = parseExpression();
    expect(_parenR);
    node.body = parseStatement();
    labels.pop();
    return finishNode(node, type);
  }

  // Parse a list of variable declarations.

  function parseVar(node, noIn, kind) {
    node.declarations = [];
    node.kind = kind;
    for (;;) {
      var decl = startNode();
      decl.id = options.ecmaVersion >= 6 ? toAssignable(parseExprAtom()) : parseIdent();
      checkLVal(decl.id, true);
      decl.init = eat(_eq) ? parseExpression(true, noIn) : (kind === _const.keyword ? unexpected() : null);
      node.declarations.push(finishNode(decl, "VariableDeclarator"));
      if (!eat(_comma)) break;
    }
    return node;
  }

  // ### Expression parsing

  // These nest, from the most general expression type at the top to
  // 'atomic', nondivisible expression types at the bottom. Most of
  // the functions will simply let the function(s) below them parse,
  // and, *if* the syntactic construct they handle is present, wrap
  // the AST node that the inner parser gave them in another node.

  // Parse a full expression. The arguments are used to forbid comma
  // sequences (in argument lists, array literals, or object literals)
  // or the `in` operator (in for loops initalization expressions).

  function parseExpression(noComma, noIn) {
    var start = storeCurrentPos();
    var expr = parseMaybeAssign(noIn);
    if (!noComma && tokType === _comma) {
      var node = startNodeAt(start);
      node.expressions = [expr];
      while (eat(_comma)) node.expressions.push(parseMaybeAssign(noIn));
      return finishNode(node, "SequenceExpression");
    }
    return expr;
  }

  // Parse an assignment expression. This includes applications of
  // operators like `+=`.

  function parseMaybeAssign(noIn) {
    var start = storeCurrentPos();
    var left = parseMaybeConditional(noIn);
    if (tokType.isAssign) {
      var node = startNodeAt(start);
      node.operator = tokVal;
      node.left = tokType === _eq ? toAssignable(left) : left;
      checkLVal(left);
      next();
      node.right = parseMaybeAssign(noIn);
      return finishNode(node, "AssignmentExpression");
    }
    return left;
  }

  // Parse a ternary conditional (`?:`) operator.

  function parseMaybeConditional(noIn) {
    var start = storeCurrentPos();
    var expr = parseExprOps(noIn);
    if (eat(_question)) {
      var node = startNodeAt(start);
      node.test = expr;
      node.consequent = parseExpression(true);
      expect(_colon);
      node.alternate = parseExpression(true, noIn);
      return finishNode(node, "ConditionalExpression");
    }
    return expr;
  }

  // Start the precedence parser.

  function parseExprOps(noIn) {
    var start = storeCurrentPos();
    return parseExprOp(parseMaybeUnary(), start, -1, noIn);
  }

  // Parse binary operators with the operator precedence parsing
  // algorithm. `left` is the left-hand side of the operator.
  // `minPrec` provides context that allows the function to stop and
  // defer further parser to one of its callers when it encounters an
  // operator that has a lower precedence than the set it is parsing.

  function parseExprOp(left, leftStart, minPrec, noIn) {
    var prec = tokType.binop;
    if (prec != null && (!noIn || tokType !== _in)) {
      if (prec > minPrec) {
        var node = startNodeAt(leftStart);
        node.left = left;
        node.operator = tokVal;
        var op = tokType;
        next();
        var start = storeCurrentPos();
        node.right = parseExprOp(parseMaybeUnary(), start, prec, noIn);
        finishNode(node, (op === _logicalOR || op === _logicalAND) ? "LogicalExpression" : "BinaryExpression");
        return parseExprOp(node, leftStart, minPrec, noIn);
      }
    }
    return left;
  }

  // Parse unary operators, both prefix and postfix.

  function parseMaybeUnary() {
    if (tokType.prefix) {
      var node = startNode(), update = tokType.isUpdate, nodeType;
      if (tokType === _ellipsis) {
        nodeType = "SpreadElement";
      } else {
        nodeType = update ? "UpdateExpression" : "UnaryExpression";
        node.operator = tokVal;
        node.prefix = true;
      }
      tokRegexpAllowed = true;
      next();
      node.argument = parseMaybeUnary();
      if (update) checkLVal(node.argument);
      else if (strict && node.operator === "delete" &&
               node.argument.type === "Identifier")
        raise(node.start, "Deleting local variable in strict mode");
      return finishNode(node, nodeType);
    }
    var start = storeCurrentPos();
    var expr = parseExprSubscripts();
    while (tokType.postfix && !canInsertSemicolon()) {
      var node = startNodeAt(start);
      node.operator = tokVal;
      node.prefix = false;
      node.argument = expr;
      checkLVal(expr);
      next();
      expr = finishNode(node, "UpdateExpression");
    }
    return expr;
  }

  // Parse call, dot, and `[]`-subscript expressions.

  function parseExprSubscripts() {
    var start = storeCurrentPos();
    return parseSubscripts(parseExprAtom(), start);
  }

  function parseSubscripts(base, start, noCalls) {
    if (eat(_dot)) {
      var node = startNodeAt(start);
      node.object = base;
      node.property = parseIdent(true);
      node.computed = false;
      return parseSubscripts(finishNode(node, "MemberExpression"), start, noCalls);
    } else if (eat(_bracketL)) {
      var node = startNodeAt(start);
      node.object = base;
      node.property = parseExpression();
      node.computed = true;
      expect(_bracketR);
      return parseSubscripts(finishNode(node, "MemberExpression"), start, noCalls);
    } else if (!noCalls && eat(_parenL)) {
      var node = startNodeAt(start);
      node.callee = base;
      node.arguments = parseExprList(_parenR, false);
      return parseSubscripts(finishNode(node, "CallExpression"), start, noCalls);
    } else if (tokType === _bquote) {
      var node = startNodeAt(start);
      node.tag = base;
      node.quasi = parseTemplate();
      return parseSubscripts(finishNode(node, "TaggedTemplateExpression"), start, noCalls);
    } return base;
  }

  // Parse an atomic expression — either a single token that is an
  // expression, an expression started by a keyword like `function` or
  // `new`, or an expression wrapped in punctuation like `()`, `[]`,
  // or `{}`.

  function parseExprAtom() {
    switch (tokType) {
    case _this:
      var node = startNode();
      next();
      return finishNode(node, "ThisExpression");
    
    case _yield:
      if (inGenerator) return parseYield();

    case _name:
      var start = storeCurrentPos();
      var id = parseIdent(tokType !== _name);
      if (eat(_arrow)) {
        return parseArrowExpression(startNodeAt(start), [id]);
      }
      return id;
<<<<<<< HEAD
      
    case _num: case _string: case _regexp: case _xjsText:
=======

    case _regexp:
      var node = startNode();
      node.regex = {pattern: tokVal.pattern, flags: tokVal.flags};
      node.value = tokVal.value;
      node.raw = input.slice(tokStart, tokEnd);
      next();
      return finishNode(node, "Literal");

    case _num: case _string:
>>>>>>> f48a921e
      var node = startNode();
      node.value = tokVal;
      node.raw = input.slice(tokStart, tokEnd);
      next();
      return finishNode(node, "Literal");

    case _null: case _true: case _false:
      var node = startNode();
      node.value = tokType.atomValue;
      node.raw = tokType.keyword;
      next();
      return finishNode(node, "Literal");

    case _parenL:
      var start = storeCurrentPos();
      var val, exprList;
      next();
      // check whether this is generator comprehension or regular expression
      if (options.ecmaVersion >= 7 && tokType === _for) {
        val = parseComprehension(startNodeAt(start), true);
      } else {
        var oldParenL = ++metParenL;
        if (tokType !== _parenR) {
          val = parseExpression();
          exprList = val.type === "SequenceExpression" ? val.expressions : [val];
        } else {
          exprList = [];
        }
        expect(_parenR);
        // if '=>' follows '(...)', convert contents to arguments
        if (metParenL === oldParenL && eat(_arrow)) {
          val = parseArrowExpression(startNodeAt(start), exprList);
        } else {
          // forbid '()' before everything but '=>'
          if (!val) unexpected(lastStart);
          // forbid '...' in sequence expressions
          if (options.ecmaVersion >= 6) {
            for (var i = 0; i < exprList.length; i++) {
              if (exprList[i].type === "SpreadElement") unexpected();
            }
          }

          if (options.preserveParens) {
            var par = startNodeAt(start);
            par.expression = val;
            val = finishNode(par, "ParenthesizedExpression");
          }
        }
      }
      return val;

    case _bracketL:
      var node = startNode();
      next();
      // check whether this is array comprehension or regular array
      if (options.ecmaVersion >= 7 && tokType === _for) {
        return parseComprehension(node, false);
        }
      node.elements = parseExprList(_bracketR, true, true);
      return finishNode(node, "ArrayExpression");

    case _braceL:
      return parseObj();

    case _function:
      var node = startNode();
      next();
      return parseFunction(node, false);

    case _class:
      return parseClass(startNode(), false);

    case _new:
      return parseNew();

    case _bquote:
      return parseTemplate();

    case _lt:
      return parseXJSElement();

    default:
      unexpected();
    }
  }

  // New's precedence is slightly tricky. It must allow its argument
  // to be a `[]` or dot subscript expression, but not a call — at
  // least, not without wrapping it in parentheses. Thus, it uses the

  function parseNew() {
    var node = startNode();
    next();
    var start = storeCurrentPos();
    node.callee = parseSubscripts(parseExprAtom(), start, true);
    if (eat(_parenL)) node.arguments = parseExprList(_parenR, false);
    else node.arguments = empty;
    return finishNode(node, "NewExpression");
  }

  // Parse template expression.

  function parseTemplate() {
    var node = startNode();
    node.expressions = [];
    node.quasis = [];
    inTemplate = true;
    next();
    for (;;) {
      var elem = startNode();
      elem.value = {cooked: tokVal, raw: input.slice(tokStart, tokEnd)};
      elem.tail = false;
      next();
      node.quasis.push(finishNode(elem, "TemplateElement"));
      if (tokType === _bquote) { // '`', end of template
        elem.tail = true;
        break;
      }
      inTemplate = false;
      expect(_dollarBraceL);
      node.expressions.push(parseExpression());
      inTemplate = true;
      // hack to include previously skipped space
      tokPos = tokEnd;
      expect(_braceR);
    }
    inTemplate = false;
    next();
    return finishNode(node, "TemplateLiteral");
  }

  // Parse an object literal.

  function parseObj() {
    var node = startNode(), first = true, propHash = {};
    node.properties = [];
    next();
    while (!eat(_braceR)) {
      if (!first) {
        expect(_comma);
        if (options.allowTrailingCommas && eat(_braceR)) break;
      } else first = false;

      var prop = startNode(), isGenerator;
      if (options.ecmaVersion >= 6) {
        prop.method = false;
        prop.shorthand = false;
        isGenerator = eat(_star);
      }
      parsePropertyName(prop);
      if (eat(_colon)) {
        prop.value = parseExpression(true);
        prop.kind = "init";
      } else if (options.ecmaVersion >= 6 && tokType === _parenL) {
        prop.kind = "init";
        prop.method = true;
        prop.value = parseMethod(isGenerator);
      } else if (options.ecmaVersion >= 5 && !prop.computed && prop.key.type === "Identifier" &&
                 (prop.key.name === "get" || prop.key.name === "set")) {
        if (isGenerator) unexpected();
        prop.kind = prop.key.name;
        parsePropertyName(prop);
        prop.value = parseMethod(false);
      } else if (options.ecmaVersion >= 6 && !prop.computed && prop.key.type === "Identifier") {
        prop.kind = "init";
        prop.value = prop.key;
        prop.shorthand = true;
      } else unexpected();

      checkPropClash(prop, propHash);
      node.properties.push(finishNode(prop, "Property"));
          }
    return finishNode(node, "ObjectExpression");
        }

  function parsePropertyName(prop) {
    if (options.ecmaVersion >= 6) {
      if (eat(_bracketL)) {
        prop.computed = true;
        prop.key = parseExpression();
        expect(_bracketR);
        return;
      } else {
        prop.computed = false;
      }
    }
    prop.key = (tokType === _num || tokType === _string) ? parseExprAtom() : parseIdent(true);
  }

  // Initialize empty function node.

  function initFunction(node) {
    node.id = null;
    node.params = [];
    if (options.ecmaVersion >= 6) {
      node.defaults = [];
      node.rest = null;
      node.generator = false;
  }
  }

  // Parse a function declaration or literal (depending on the
  // `isStatement` parameter).

  function parseFunction(node, isStatement, allowExpressionBody) {
    initFunction(node);
    if (options.ecmaVersion >= 6) {
      node.generator = eat(_star);
    }
    if (isStatement || tokType === _name) {
      node.id = parseIdent();
    }
    parseFunctionParams(node);
    parseFunctionBody(node, allowExpressionBody);
    return finishNode(node, isStatement ? "FunctionDeclaration" : "FunctionExpression");
  }

  // Parse object or class method.

  function parseMethod(isGenerator) {
    var node = startNode();
    initFunction(node);
    parseFunctionParams(node);
    var allowExpressionBody;
    if (options.ecmaVersion >= 6) {
      node.generator = isGenerator;
      allowExpressionBody = true;
    } else {
      allowExpressionBody = false;
    }
    parseFunctionBody(node, allowExpressionBody);
    return finishNode(node, "FunctionExpression");
  }

  // Parse arrow function expression with given parameters.

  function parseArrowExpression(node, params) {
    initFunction(node);

    var defaults = node.defaults, hasDefaults = false;
    
    for (var i = 0, lastI = params.length - 1; i <= lastI; i++) {
      var param = params[i];

      if (param.type === "AssignmentExpression" && param.operator === "=") {
        hasDefaults = true;
        params[i] = param.left;
        defaults.push(param.right);
      } else {
        toAssignable(param, i === lastI, true);
        defaults.push(null);
        if (param.type === "SpreadElement") {
          params.length--;
          node.rest = param.argument;
          break;
        }
      }
    }

    node.params = params;
    if (!hasDefaults) node.defaults = [];

    parseFunctionBody(node, true);
    return finishNode(node, "ArrowFunctionExpression");
  }

  // Parse function parameters.

  function parseFunctionParams(node) {
    var defaults = [], hasDefaults = false;
    
    expect(_parenL);
    for (;;) {
      if (eat(_parenR)) {
        break;
      } else if (options.ecmaVersion >= 6 && eat(_ellipsis)) {
        node.rest = toAssignable(parseExprAtom(), false, true);
        checkSpreadAssign(node.rest);
        expect(_parenR);
        defaults.push(null);
        break;
      } else {
        node.params.push(options.ecmaVersion >= 6 ? toAssignable(parseExprAtom(), false, true) : parseIdent());
        if (options.ecmaVersion >= 6) {
          if (eat(_eq)) {
            hasDefaults = true;
            defaults.push(parseExpression(true));
          } else {
            defaults.push(null);
          }
        }
        if (!eat(_comma)) {
          expect(_parenR);
          break;
        }
      }
    }

    if (hasDefaults) node.defaults = defaults;
  }

  // Parse function body and check parameters.

  function parseFunctionBody(node, allowExpression) {
    var isExpression = allowExpression && tokType !== _braceL;
    
    if (isExpression) {
      node.body = parseExpression(true);
      node.expression = true;
    } else {
    // Start a new scope with regard to labels and the `inFunction`
    // flag (restore them to their old value afterwards).
      var oldInFunc = inFunction, oldInGen = inGenerator, oldLabels = labels;
      inFunction = true; inGenerator = node.generator; labels = [];
    node.body = parseBlock(true);
      node.expression = false;
      inFunction = oldInFunc; inGenerator = oldInGen; labels = oldLabels;
    }

    // If this is a strict mode function, verify that argument names
    // are not repeated, and it does not try to bind the words `eval`
    // or `arguments`.
    if (strict || !isExpression && node.body.body.length && isUseStrict(node.body.body[0])) {
      var nameHash = {};
      if (node.id)
        checkFunctionParam(node.id, {});
      for (var i = 0; i < node.params.length; i++)
        checkFunctionParam(node.params[i], nameHash);
      if (node.rest)
        checkFunctionParam(node.rest, nameHash);
    }
  }

  // Parse a class declaration or literal (depending on the
  // `isStatement` parameter).
  
  function parseClass(node, isStatement) {
    next();
    node.id = tokType === _name ? parseIdent() : isStatement ? unexpected() : null;
    node.superClass = eat(_extends) ? parseExpression() : null;
    var classBody = startNode();
    classBody.body = [];
    expect(_braceL);
    while (!eat(_braceR)) {
      var method = startNode();
      if (tokType === _name && tokVal === "static") {
        next();
        method['static'] = true;
        } else {
        method['static'] = false;
        }
      var isGenerator = eat(_star);
      parsePropertyName(method);
      if (tokType !== _parenL && !method.computed && method.key.type === "Identifier" &&
          (method.key.name === "get" || method.key.name === "set")) {
        if (isGenerator) unexpected();
        method.kind = method.key.name;
        parsePropertyName(method);
      } else {
        method.kind = "";
      }
      method.value = parseMethod(isGenerator);
      classBody.body.push(finishNode(method, "MethodDefinition"));
      eat(_semi);
    }
    node.body = finishNode(classBody, "ClassBody");
    return finishNode(node, isStatement ? "ClassDeclaration" : "ClassExpression");
  }

  // Parses a comma-separated list of expressions, and returns them as
  // an array. `close` is the token type that ends the list, and
  // `allowEmpty` can be turned on to allow subsequent commas with
  // nothing in between them to be parsed as `null` (which is needed
  // for array literals).

  function parseExprList(close, allowTrailingComma, allowEmpty) {
    var elts = [], first = true;
    while (!eat(close)) {
      if (!first) {
        expect(_comma);
        if (allowTrailingComma && options.allowTrailingCommas && eat(close)) break;
      } else first = false;

      if (allowEmpty && tokType === _comma) elts.push(null);
      else elts.push(parseExpression(true));
    }
    return elts;
  }

  // Parse the next token as an identifier. If `liberal` is true (used
  // when parsing properties), it will also convert keywords into
  // identifiers.

  function parseIdent(liberal) {
    var node = startNode();
    if (liberal && options.forbidReserved == "everywhere") liberal = false;
    if (tokType === _name) {
      if (!liberal &&
          (options.forbidReserved &&
           (options.ecmaVersion === 3 ? isReservedWord3 : isReservedWord5)(tokVal) ||
           strict && isStrictReservedWord(tokVal)) &&
          input.slice(tokStart, tokEnd).indexOf("\\") == -1)
        raise(tokStart, "The keyword '" + tokVal + "' is reserved");
      node.name = tokVal;
    } else if (liberal && tokType.keyword) {
      node.name = tokType.keyword;
    } else {
      unexpected();
    }
    tokRegexpAllowed = false;
    next();
    return finishNode(node, "Identifier");
  }

  // Parses module export declaration.

  function parseExport(node) {
    next();
    // export var|const|let|function|class ...;
    if (tokType === _var || tokType === _const || tokType === _let || tokType === _function || tokType === _class) {
      node.declaration = parseStatement();
      node['default'] = false;
      node.specifiers = null;
      node.source = null;
    } else
    // export default ...;
    if (eat(_default)) {
      node.declaration = parseExpression(true);
      node['default'] = true;
      node.specifiers = null;
      node.source = null;
      semicolon();
    } else {
      // export * from '...';
      // export { x, y as z } [from '...'];
      var isBatch = tokType === _star;
      node.declaration = null;
      node['default'] = false;
      node.specifiers = parseExportSpecifiers();
      if (tokType === _name && tokVal === "from") {
        next();
        node.source = tokType === _string ? parseExprAtom() : unexpected();
      } else {
        if (isBatch) unexpected();
        node.source = null;
      }
      semicolon();
    }
    return finishNode(node, "ExportDeclaration");
  }

  // Parses a comma-separated list of module exports.

  function parseExportSpecifiers() {
    var nodes = [], first = true;
    if (tokType === _star) {
      // export * from '...'
      var node = startNode();
      next();
      nodes.push(finishNode(node, "ExportBatchSpecifier"));
    } else {
      // export { x, y as z } [from '...']
      expect(_braceL);
      while (!eat(_braceR)) {
        if (!first) {
          expect(_comma);
          if (options.allowTrailingCommas && eat(_braceR)) break;
        } else first = false;

        var node = startNode();
        node.id = parseIdent(tokType === _default);
        if (tokType === _name && tokVal === "as") {
          next();
          node.name = parseIdent(true);
        } else {
          node.name = null;
        }
        nodes.push(finishNode(node, "ExportSpecifier"));
      }
    }
    return nodes;
  }

  // Parses import declaration.

  function parseImport(node) {
    next();
    // import '...';
    if (tokType === _string) {
      node.specifiers = [];
      node.source = parseExprAtom();
      node.kind = "";
    } else {
      node.specifiers = parseImportSpecifiers();
      if (tokType !== _name || tokVal !== "from") unexpected();
      next();
      node.source = tokType === _string ? parseExprAtom() : unexpected();
      // only for backward compatibility with Esprima's AST
      // (it doesn't support mixed default + named yet)
      node.kind = node.specifiers[0]['default'] ? "default" : "named";
    }
    semicolon();
    return finishNode(node, "ImportDeclaration");
  }

  // Parses a comma-separated list of module imports.

  function parseImportSpecifiers() {
    var nodes = [], first = true;
    if (tokType === _star) {
      var node = startNode();
      next();
      if (tokType !== _name || tokVal !== "as") unexpected();
      next();
      node.name = parseIdent();
      checkLVal(node.name, true);
      nodes.push(finishNode(node, "ImportBatchSpecifier"));
      return nodes;
    }
    if (tokType === _name) {
      // import defaultObj, { x, y as z } from '...'
      var node = startNode();
      node.id = parseIdent();
      checkLVal(node.id, true);
      node.name = null;
      node['default'] = true;
      nodes.push(finishNode(node, "ImportSpecifier"));
      if (!eat(_comma)) return nodes;
    }
    expect(_braceL);
    while (!eat(_braceR)) {
      if (!first) {
        expect(_comma);
        if (options.allowTrailingCommas && eat(_braceR)) break;
      } else first = false;

      var node = startNode();
      node.id = parseIdent(true);
      if (tokType === _name && tokVal === "as") {
        next();
        node.name = parseIdent();
      } else {
        node.name = null;
      }
      checkLVal(node.name || node.id, true);
      node['default'] = false;
      nodes.push(finishNode(node, "ImportSpecifier"));
    }
    return nodes;
  }

  // Parses yield expression inside generator.

  function parseYield() {
    var node = startNode();
    next();
    if (eat(_semi) || canInsertSemicolon()) {
      node.delegate = false;
      node.argument = null;
    } else {
    node.delegate = eat(_star);
    node.argument = parseExpression(true);
    }
    return finishNode(node, "YieldExpression");
  }

  // Parses array and generator comprehensions.

  function parseComprehension(node, isGenerator) {
    node.blocks = [];
    while (tokType === _for) {
      var block = startNode();
      next();
      expect(_parenL);
      block.left = toAssignable(parseExprAtom());
      checkLVal(block.left, true);
      if (tokType !== _name || tokVal !== "of") unexpected();
      next();
      // `of` property is here for compatibility with Esprima's AST
      // which also supports deprecated [for (... in ...) expr]
      block.of = true;
      block.right = parseExpression();
      expect(_parenR);
      node.blocks.push(finishNode(block, "ComprehensionBlock"));
    }
    node.filter = eat(_if) ? parseParenExpression() : null;
    node.body = parseExpression();
    expect(isGenerator ? _parenR : _bracketR);
    node.generator = isGenerator;
    return finishNode(node, "ComprehensionExpression");
  }

  // Transforms JSX element name to string.

  function getQualifiedXJSName(object) {
    if (object.type === "XJSIdentifier") {
      return object.name;
    }
    if (object.type === "XJSNamespacedName") {
      return object.namespace.name + ':' + object.name.name;
    }
    if (object.type === "XJSMemberExpression") {
      return (
        getQualifiedXJSName(object.object) + '.' +
        getQualifiedXJSName(object.property)
      );
    }
  }

  // Parse next token as JSX identifier

  function parseXJSIdentifier() {
    var node = startNode();
    if (tokType === _xjsName) {
      node.name = tokVal;
    } else if (tokType.keyword) {
      node.name = tokType.keyword;
    } else {
      unexpected();
    }
    tokRegexpAllowed = false;
    next();
    return finishNode(node, "XJSIdentifier");
  }

  // Parse namespaced identifier.

  function parseXJSNamespacedName() {
    var node = startNode();

    node.namespace = parseXJSIdentifier();
    expect(_colon);
    node.name = parseXJSIdentifier();

    return finishNode(node, "XJSNamespacedName");
  }

  // Parse JSX object.

  function parseXJSMemberExpression() {
    var start = storeCurrentPos();
    var node = parseXJSIdentifier();

    while (eat(_dot)) {
      var newNode = startNodeAt(start);
      newNode.object = node;
      newNode.property = parseXJSIdentifier();
      node = finishNode(newNode, "XJSMemberExpression");
    }

    return node;
  }

  // Parses element name in any form - namespaced, object
  // or single identifier.

  function parseXJSElementName() {
    switch (nextChar()) {
      case ':':
        return parseXJSNamespacedName();

      case '.':
        return parseXJSMemberExpression();

      default:
        return parseXJSIdentifier();
    }
  }

  // Parses attribute name as optionally namespaced identifier.

  function parseXJSAttributeName() {
    if (nextChar() === ':') {
      return parseXJSNamespacedName();
    }

    return parseXJSIdentifier();
  }

  // Parses any type of JSX attribute value.

  function parseXJSAttributeValue() {
    switch (tokType) {
      case _braceL:
        var node = parseXJSExpressionContainer();
        if (node.expression.type === "XJSEmptyExpression") {
          raise(
            node.start,
              'XJS attributes must only be assigned a non-empty ' +
              'expression'
          );
        }
        return node;

      case _lt:
        return parseXJSElement();

      case _xjsText:
        return parseExprAtom();

      default:
        raise(tokStart, "XJS value should be either an expression or a quoted XJS text");
    }
  }

  // XJSEmptyExpression is unique type since it doesn't actually parse anything,
  // and so it should start at the end of last read token (left brace) and finish
  // at the beginning of the next one (right brace).

  function parseXJSEmptyExpression() {
    if (tokType !== _braceR) {
      unexpected();
    }

    var tmp;

    tmp = tokStart;
    tokStart = lastEnd;
    lastEnd = tmp;

    tmp = tokStartLoc;
    tokStartLoc = lastEndLoc;
    lastEndLoc = tmp;

    return finishNode(startNode(), "XJSEmptyExpression");
  }

  // Parses JSX expression enclosed into curly brackets.

  function parseXJSExpressionContainer() {
    var node = startNode();

    var origInXJSTag = inXJSTag,
      origInXJSChild = inXJSChild;

    inXJSTag = false;
    inXJSChild = false;
    inXJSChildExpression = origInXJSChild;

    next();
    node.expression = tokType === _braceR ? parseXJSEmptyExpression() : parseExpression();

    inXJSTag = origInXJSTag;
    inXJSChild = origInXJSChild;
    inXJSChildExpression = false;
    
    expect(_braceR);
    return finishNode(node, "XJSExpressionContainer");
  }

  // Parses following JSX attribute name-value pair.

  function parseXJSAttribute() {
    if (tokType === _braceL) {
      var tokStart1 = tokStart, tokStartLoc1 = tokStartLoc;

      var origInXJSTag = inXJSTag;
      inXJSTag = false;

      next();
      var node = parseSpread();

      inXJSTag = origInXJSTag;

      expect(_braceR);
      node.type = "XJSSpreadAttribute";
      
      node.start = tokStart1;
      node.end = lastEnd;
      if (options.locations) {
        node.loc.start = tokStartLoc1;
        node.loc.end = lastEndLoc;
      }
      if (options.ranges) {
        node.range = [tokStart1, lastEnd];
      }

      return node;
    }

    var node = startNode();
    node.name = parseXJSAttributeName();

    // HTML empty attribute
    if (tokType === _eq) {
      next();
      node.value = parseXJSAttributeValue();
    } else {
      node.value = null;
    }

    return finishNode(node, "XJSAttribute");
  }

  // Parses any type of JSX contents (expression, text or another tag).

  function parseXJSChild() {
    switch (tokType) {
      case _braceL:
        return parseXJSExpressionContainer();

      case _xjsText:
        return parseExprAtom();

      default:
        return parseXJSElement();
    }
  }

  // Parses JSX open tag.

  function parseXJSOpeningElement() {
    var node = startNode(), attributes = node.attributes = [];

    var origInXJSChild = inXJSChild;
    var origInXJSTag = inXJSTag;
    inXJSChild = false;
    inXJSTag = true;

    next();

    node.name = parseXJSElementName();

    while (tokType !== _eof && tokType !== _slash && tokType !== _gt) {
      attributes.push(parseXJSAttribute());
    }

    inXJSTag = false;

    if (node.selfClosing = !!eat(_slash)) {
      inXJSTag = origInXJSTag;
      inXJSChild = origInXJSChild;
    } else {
      inXJSChild = true;
    }

    expect(_gt);

    return finishNode(node, "XJSOpeningElement");
  }

  // Parses JSX closing tag.

  function parseXJSClosingElement() {
    var node = startNode();
    var origInXJSChild = inXJSChild;
    var origInXJSTag = inXJSTag;
    inXJSChild = false;
    inXJSTag = true;
    tokRegexpAllowed = false;
    expect(_ltSlash);
    node.name = parseXJSElementName();
    skipSpace();
    // A valid token is expected after >, so parser needs to know
    // whether to look for a standard JS token or an XJS text node
    inXJSChild = origInXJSChild;
    inXJSTag = origInXJSTag;
    tokRegexpAllowed = false;
    expect(_gt);
    return finishNode(node, "XJSClosingElement");
  }

  // Parses entire JSX element, including it's opening tag,
  // attributes, contents and closing tag.

  function parseXJSElement() {
    var node = startNode();

    var children = [];

    var origInXJSChild = inXJSChild;
    var openingElement = parseXJSOpeningElement();
    var closingElement = null;

    if (!openingElement.selfClosing) {
      while (tokType !== _eof && tokType !== _ltSlash) {
        inXJSChild = true;
        children.push(parseXJSChild());
      }
      inXJSChild = origInXJSChild;
      closingElement = parseXJSClosingElement();
      if (getQualifiedXJSName(closingElement.name) !== getQualifiedXJSName(openingElement.name)) {
        raise(
          closingElement.start,
          "Expected corresponding XJS closing tag for '" + getQualifiedXJSName(openingElement.name) + "'"
        );
      }
    }

    // When (erroneously) writing two adjacent tags like
    //
    //     var x = <div>one</div><div>two</div>;
    //
    // the default error message is a bit incomprehensible. Since it's
    // rarely (never?) useful to write a less-than sign after an XJS
    // element, we disallow it here in the parser in order to provide a
    // better error message. (In the rare case that the less-than operator
    // was intended, the left tag can be wrapped in parentheses.)
    if (!origInXJSChild && tokType === _lt) {
      raise(tokStart, "Adjacent XJS elements must be wrapped in an enclosing tag");
    }

    node.openingElement = openingElement;
    node.closingElement = closingElement;
    node.children = children;
    return finishNode(node, "XJSElement");
  }

});<|MERGE_RESOLUTION|>--- conflicted
+++ resolved
@@ -415,11 +415,8 @@
   var _comma = {type: ",", beforeExpr: true}, _semi = {type: ";", beforeExpr: true};
   var _colon = {type: ":", beforeExpr: true}, _dot = {type: "."}, _question = {type: "?", beforeExpr: true};
   var _arrow = {type: "=>", beforeExpr: true}, _bquote = {type: "`"}, _dollarBraceL = {type: "${", beforeExpr: true};
-<<<<<<< HEAD
+  var _ellipsis = {type: "...", prefix: true, beforeExpr: true};
   var _ltSlash = {type: "</"};
-=======
-  var _ellipsis = {type: "...", prefix: true, beforeExpr: true};
->>>>>>> f48a921e
 
   // Operators. These carry several kinds of properties to help the
   // parser use them properly (the presence of these properties is
@@ -464,13 +461,8 @@
                       parenL: _parenL, parenR: _parenR, comma: _comma, semi: _semi, colon: _colon,
                       dot: _dot, ellipsis: _ellipsis, question: _question, slash: _slash, eq: _eq,
                       name: _name, eof: _eof, num: _num, regexp: _regexp, string: _string,
-<<<<<<< HEAD
-                      arrow: _arrow, bquote: _bquote, dollarBraceL: _dollarBraceL,
-                      xjsName: _xjsName, xjsText: _xjsText};
-=======
                       arrow: _arrow, bquote: _bquote, dollarBraceL: _dollarBraceL, star: _star,
-                     assign: _assign};
->>>>>>> f48a921e
+                      assign: _assign, xjsName: _xjsName, xjsText: _xjsText};
   for (var kw in keywordTypes) exports.tokTypes["_" + kw] = keywordTypes[kw];
 
   // This is a trick taken from Esprima. It turns out that, on
@@ -615,12 +607,7 @@
     }
     tokRegexpAllowed = true;
     metParenL = 0;
-<<<<<<< HEAD
     inTemplate = inXJSChild = inXJSTag = false;
-    skipSpace();
-=======
-    inTemplate = false;
->>>>>>> f48a921e
   }
 
   // Called at the end of every token. Sets `tokEnd`, `tokVal`, and
@@ -1011,7 +998,7 @@
       var value = new RegExp(content, mods);
     } catch (err) {
       value = null;
-    }
+  }
     return finishToken(_regexp, {pattern: content, flags: mods, value: value});
   }
 
@@ -2334,8 +2321,8 @@
         nodeType = "SpreadElement";
       } else {
         nodeType = update ? "UpdateExpression" : "UnaryExpression";
-        node.operator = tokVal;
-        node.prefix = true;
+      node.operator = tokVal;
+      node.prefix = true;
       }
       tokRegexpAllowed = true;
       next();
@@ -2416,11 +2403,7 @@
         return parseArrowExpression(startNodeAt(start), [id]);
       }
       return id;
-<<<<<<< HEAD
       
-    case _num: case _string: case _regexp: case _xjsText:
-=======
-
     case _regexp:
       var node = startNode();
       node.regex = {pattern: tokVal.pattern, flags: tokVal.flags};
@@ -2429,8 +2412,7 @@
       next();
       return finishNode(node, "Literal");
 
-    case _num: case _string:
->>>>>>> f48a921e
+    case _num: case _string: case _xjsText:
       var node = startNode();
       node.value = tokVal;
       node.raw = input.slice(tokStart, tokEnd);
@@ -3191,7 +3173,8 @@
       inXJSTag = false;
 
       next();
-      var node = parseSpread();
+      if (tokType !== _ellipsis) unexpected();
+      var node = parseMaybeUnary();
 
       inXJSTag = origInXJSTag;
 
