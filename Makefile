FLOW_COMMIT = a1f9a4c709dcebb27a5084acf47755fbae699c25
TEST262_COMMIT = 058adfed86b1d4129996faaf50a85ea55379a66a
TYPESCRIPT_COMMIT = ffa35d3272647fe48ddf173e1f0928f772c18630

FORCE_PUBLISH = "@babel/runtime,@babel/runtime-corejs3,@babel/standalone"

# Fix color output until TravisCI fixes https://github.com/travis-ci/travis-ci/issues/7967
export FORCE_COLOR = true

SOURCES = packages codemods eslint

COMMA := ,
EMPTY :=
SPACE := $(EMPTY) $(EMPTY)
COMMA_SEPARATED_SOURCES = $(subst $(SPACE),$(COMMA),$(SOURCES))

YARN := yarn
NODE := $(YARN) node


.PHONY: build build-dist watch lint fix clean test-clean test-only test test-ci publish bootstrap

build: build-bundle
ifneq ("$(BABEL_COVERAGE)", "true")
	$(MAKE) build-standalone
endif

build-bundle: clean clean-lib
	$(YARN) gulp build
	$(MAKE) generate-standalone generate-type-helpers
	# call build again as the generated files might need to be compiled again.
	$(YARN) gulp build
	$(MAKE) build-typings
	$(MAKE) build-dist

build-bundle-ci: bootstrap-only-ci
	$(MAKE) build-bundle

generate-standalone:
	$(NODE) packages/babel-standalone/scripts/generate.js

generate-type-helpers:
	$(NODE) packages/babel-types/scripts/generateTypeHelpers.js

build-typings: build-flow-typings build-typescript-typings

build-flow-typings:
	$(NODE) packages/babel-types/scripts/generators/flow.js > packages/babel-types/lib/index.js.flow

build-typescript-typings:
	$(NODE) packages/babel-types/scripts/generators/typescript.js > packages/babel-types/lib/index.d.ts

build-standalone:
	$(YARN) gulp build-babel-standalone

build-standalone-ci: build-bundle-ci
	$(MAKE) build-standalone

prepublish-build-standalone:
	BABEL_ENV=production IS_PUBLISH=true $(YARN) gulp build-babel-standalone

build-dist: build-polyfill-dist build-plugin-transform-runtime-dist

build-polyfill-dist:
	cd packages/babel-polyfill; \
	scripts/build-dist.sh

build-plugin-transform-runtime-dist:
	cd packages/babel-plugin-transform-runtime; \
	$(NODE) scripts/build-dist.js

build-no-bundle: clean clean-lib
	BABEL_ENV=development $(YARN) gulp build-no-bundle
	# Ensure that build artifacts for types are created during local
	# development too.
	# Babel-transform-fixture-test-runner requires minified polyfill for performance
	$(MAKE) generate-type-helpers build-typings build-polyfill-dist

build-no-bundle-ci: bootstrap-only-ci
	$(MAKE) build-no-bundle

watch: build-no-bundle
	BABEL_ENV=development $(YARN) gulp watch

<<<<<<< HEAD
code-quality-ci: flowcheck-ci lint-js-ci lint-ts-ci check-compat-data-ci

flowcheck-ci: build-no-bundle-ci
=======
code-quality-ci: build-no-bundle-ci
	$(MAKE) flowcheck-ci lint-ci

flowcheck-ci:
>>>>>>> 8d59ff65
	$(MAKE) flow

lint-js-ci: build-no-bundle-ci
	$(MAKE) lint-js

lint-ts-ci: build-no-bundle-ci
	$(MAKE) lint-ts

check-compat-data-ci: build-no-bundle-ci
	$(MAKE) check-compat-data

code-quality: flow lint

flow:
	$(YARN) flow check --strip-root

lint: lint-js lint-ts

lint-js:
	BABEL_ENV=test $(YARN) eslint scripts $(SOURCES) '*.js' --format=codeframe

lint-ts:
	scripts/lint-ts-typings.sh

fix: fix-json fix-js

fix-js:
	$(YARN) eslint scripts $(SOURCES) '*.js' --format=codeframe --fix

fix-json:
	$(YARN) prettier "{$(COMMA_SEPARATED_SOURCES)}/*/test/fixtures/**/options.json" --write --loglevel warn

check-compat-data:
	cd packages/babel-compat-data; CHECK_COMPAT_DATA=true $(YARN) run build-data

build-compat-data:
	cd packages/babel-compat-data; $(YARN) run build-data

clean: test-clean
	rm -f .npmrc
	rm -rf packages/babel-polyfill/browser*
	rm -rf packages/babel-polyfill/dist
	rm -rf coverage
	rm -rf packages/*/npm-debug*
	rm -rf node_modules/.cache

test-clean:
	$(foreach source, $(SOURCES), \
		$(call clean-source-test, $(source)))

# Does not work on Windows; use "$(YARN) jest" instead
test-only:
	BABEL_ENV=test ./scripts/test.sh
	$(MAKE) test-clean

test: lint test-only

test-ci: build-standalone-ci
	BABEL_ENV=test $(YARN) jest --maxWorkers=4 --ci
	$(MAKE) test-clean

# Does not work on Windows
test-ci-coverage: SHELL:=/bin/bash
test-ci-coverage:
	BABEL_COVERAGE=true BABEL_ENV=test $(MAKE) bootstrap
	BABEL_ENV=test TEST_TYPE=cov ./scripts/test-cov.sh
	bash <(curl -s https://codecov.io/bash) -f coverage/coverage-final.json

bootstrap-flow:
	rm -rf build/flow
	mkdir -p build
	git clone --single-branch --shallow-since=2018-11-01 https://github.com/facebook/flow.git build/flow
	cd build/flow && git checkout -q $(FLOW_COMMIT)

test-flow:
	$(NODE) scripts/parser-tests/flow

test-flow-ci: build-bundle-ci bootstrap-flow
	$(MAKE) test-flow

test-flow-update-allowlist:
	$(NODE) scripts/parser-tests/flow --update-allowlist

bootstrap-typescript:
	rm -rf ./build/typescript
	mkdir -p ./build
	git clone --single-branch --shallow-since=2019-09-01 https://github.com/microsoft/TypeScript.git ./build/typescript
	cd build/typescript && git checkout -q $(TYPESCRIPT_COMMIT)

test-typescript:
	$(NODE) scripts/parser-tests/typescript

test-typescript-ci: build-bundle-ci bootstrap-typescript
	$(MAKE) test-typescript

test-typescript-update-allowlist:
	$(NODE) scripts/parser-tests/typescript --update-allowlist

bootstrap-test262:
	rm -rf build/test262
	mkdir -p build
	git clone --single-branch --shallow-since=2019-12-01 https://github.com/tc39/test262.git build/test262
	cd build/test262 && git checkout -q $(TEST262_COMMIT)

test-test262:
	$(NODE) scripts/parser-tests/test262

test-test262-ci: build-bundle-ci bootstrap-test262
	$(MAKE) test-test262

test-test262-update-allowlist:
	$(NODE) scripts/parser-tests/test262 --update-allowlist

# Does not work on Windows
clone-license:
	./scripts/clone-license.sh

prepublish-build: clean-lib clean-runtime-helpers
	NODE_ENV=production BABEL_ENV=production $(MAKE) build-bundle
	$(MAKE) prepublish-build-standalone clone-license

prepublish:
	$(MAKE) bootstrap-only
	$(MAKE) prepublish-build
	IS_PUBLISH=true $(MAKE) test

# --exclude-dependents support is added by .yarn-patches/@lerna/version
new-version:
	git pull --rebase
	$(YARN) lerna version --exclude-dependents --force-publish=$(FORCE_PUBLISH)

# NOTE: Run make new-version first
publish: prepublish
	$(YARN) lerna publish from-git
	$(MAKE) clean

publish-ci: prepublish
ifneq ("$(NPM_TOKEN)", "")
	echo "//registry.npmjs.org/:_authToken=${NPM_TOKEN}" > .npmrc
else
	echo "Missing NPM_TOKEN env var"
	exit 1
endif
	$(YARN) lerna publish from-git --yes
	rm -f .npmrc
	$(MAKE) clean

publish-test:
ifneq ("$(I_AM_USING_VERDACCIO)", "I_AM_SURE")
	echo "You probably don't know what you are doing"
	exit 1
endif
	$(MAKE) prepublish-build
	$(YARN) lerna version $(VERSION) --exclude-dependents --force-publish=$(FORCE_PUBLISH)  --no-push --yes --tag-version-prefix="version-e2e-test-"
	$(YARN) lerna publish from-git --registry http://localhost:4873 --yes --tag-version-prefix="version-e2e-test-"
	$(MAKE) clean

<<<<<<< HEAD
publish-eslint:
	$(call set-json-field, ./eslint/$(PKG)/package.json, private, false)
	cd eslint/$(PKG); $(YARN) npm publish
	$(call set-json-field, ./eslint/$(PKG)/package.json, private, true)

bootstrap-only: clean-all
	$(YARN)

bootstrap-only-ci:
	$(YARN) --inline-builds
=======
bootstrap-only: clean-all
	yarn install
>>>>>>> 8d59ff65

bootstrap: bootstrap-only
	$(MAKE) build

clean-lib:
	$(foreach source, $(SOURCES), \
		$(call clean-source-lib, $(source)))

clean-runtime-helpers:
	rm -f packages/babel-runtime/helpers/**/*.js
	rm -f packages/babel-runtime-corejs3/helpers/**/*.js

clean-all:
	rm -rf node_modules
	rm -rf package-lock.json
	rm -rf .changelog

	$(foreach source, $(SOURCES), \
		$(call clean-source-all, $(source)))

	$(MAKE) clean

update-env-corejs-fixture:
	rm -rf packages/babel-preset-env/node_modules/core-js-compat
	$(YARN)
	$(MAKE) build-bundle
	OVERWRITE=true $(YARN) jest packages/babel-preset-env

define clean-source-lib
	rm -rf $(1)/*/lib

endef

define clean-source-test
	rm -rf $(1)/*/test/tmp
	rm -rf $(1)/*/test-fixtures.json

endef

define clean-source-all
	$(call clean-source-lib, $1)
	rm -rf $(1)/*/node_modules
	rm -rf $(1)/*/package-lock.json

endef<|MERGE_RESOLUTION|>--- conflicted
+++ resolved
@@ -82,16 +82,9 @@
 watch: build-no-bundle
 	BABEL_ENV=development $(YARN) gulp watch
 
-<<<<<<< HEAD
 code-quality-ci: flowcheck-ci lint-js-ci lint-ts-ci check-compat-data-ci
 
 flowcheck-ci: build-no-bundle-ci
-=======
-code-quality-ci: build-no-bundle-ci
-	$(MAKE) flowcheck-ci lint-ci
-
-flowcheck-ci:
->>>>>>> 8d59ff65
 	$(MAKE) flow
 
 lint-js-ci: build-no-bundle-ci
@@ -249,21 +242,11 @@
 	$(YARN) lerna publish from-git --registry http://localhost:4873 --yes --tag-version-prefix="version-e2e-test-"
 	$(MAKE) clean
 
-<<<<<<< HEAD
-publish-eslint:
-	$(call set-json-field, ./eslint/$(PKG)/package.json, private, false)
-	cd eslint/$(PKG); $(YARN) npm publish
-	$(call set-json-field, ./eslint/$(PKG)/package.json, private, true)
-
 bootstrap-only: clean-all
-	$(YARN)
+	$(YARN) install
 
 bootstrap-only-ci:
-	$(YARN) --inline-builds
-=======
-bootstrap-only: clean-all
-	yarn install
->>>>>>> 8d59ff65
+	$(YARN) install
 
 bootstrap: bootstrap-only
 	$(MAKE) build
