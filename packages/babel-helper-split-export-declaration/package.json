{
  "name": "@babel/helper-split-export-declaration",
  "version": "7.11.0",
  "description": "",
  "repository": {
    "type": "git",
    "url": "https://github.com/babel/babel.git",
    "directory": "packages/babel-helper-split-export-declaration"
  },
  "license": "MIT",
  "publishConfig": {
    "access": "public"
  },
  "main": "lib/index.js",
  "dependencies": {
<<<<<<< HEAD
    "@babel/types": "workspace:^7.10.4"
=======
    "@babel/types": "workspace:^7.11.0"
>>>>>>> 8d59ff65
  }
}<|MERGE_RESOLUTION|>--- conflicted
+++ resolved
@@ -13,10 +13,6 @@
   },
   "main": "lib/index.js",
   "dependencies": {
-<<<<<<< HEAD
-    "@babel/types": "workspace:^7.10.4"
-=======
     "@babel/types": "workspace:^7.11.0"
->>>>>>> 8d59ff65
   }
 }