{
  "type": "File",
<<<<<<< HEAD
  "start": 0,
  "end": 61,
  "loc": {
    "start": {
      "line": 1,
      "column": 0
    },
    "end": {
      "line": 1,
      "column": 61
    }
  },
  "program": {
    "type": "Program",
    "start": 0,
    "end": 61,
    "loc": {
      "start": {
        "line": 1,
        "column": 0
      },
      "end": {
        "line": 1,
        "column": 61
      }
    },
=======
  "start":0,"end":57,"loc":{"start":{"line":1,"column":0},"end":{"line":1,"column":57}},
  "program": {
    "type": "Program",
    "start":0,"end":57,"loc":{"start":{"line":1,"column":0},"end":{"line":1,"column":57}},
>>>>>>> 548cb3ee
    "sourceType": "script",
    "interpreter": null,
    "body": [
      {
        "type": "ExpressionStatement",
<<<<<<< HEAD
        "start": 0,
        "end": 61,
        "loc": {
          "start": {
            "line": 1,
            "column": 0
          },
          "end": {
            "line": 1,
            "column": 61
          }
        },
        "expression": {
          "type": "JSXElement",
          "start": 0,
          "end": 61,
          "loc": {
            "start": {
              "line": 1,
              "column": 0
            },
            "end": {
              "line": 1,
              "column": 61
            }
          },
          "openingElement": {
            "type": "JSXOpeningElement",
            "start": 0,
            "end": 61,
            "loc": {
              "start": {
                "line": 1,
                "column": 0
              },
              "end": {
                "line": 1,
                "column": 61
              }
=======
        "start":0,"end":57,"loc":{"start":{"line":1,"column":0},"end":{"line":1,"column":57}},
        "expression": {
          "type": "JSXElement",
          "start":0,"end":57,"loc":{"start":{"line":1,"column":0},"end":{"line":1,"column":57}},
          "openingElement": {
            "type": "JSXOpeningElement",
            "start":0,"end":57,"loc":{"start":{"line":1,"column":0},"end":{"line":1,"column":57}},
            "name": {
              "type": "JSXIdentifier",
              "start":1,"end":10,"loc":{"start":{"line":1,"column":1},"end":{"line":1,"column":10}},
              "name": "LeftRight"
>>>>>>> 548cb3ee
            },
            "name": {
              "type": "JSXIdentifier",
              "start": 1,
              "end": 10,
              "loc": {
                "start": {
                  "line": 1,
                  "column": 1
                },
                "end": {
                  "line": 1,
                  "column": 10
                }
              },
              "name": "LeftRight"
            },
            "attributes": [
              {
                "type": "JSXAttribute",
                "start":11,"end":21,"loc":{"start":{"line":1,"column":11},"end":{"line":1,"column":21}},
                "name": {
                  "type": "JSXIdentifier",
                  "start":11,"end":15,"loc":{"start":{"line":1,"column":11},"end":{"line":1,"column":15}},
                  "name": "left"
                },
                "value": {
                  "type": "JSXElement",
                  "start":16,"end":21,"loc":{"start":{"line":1,"column":16},"end":{"line":1,"column":21}},
                  "openingElement": {
                    "type": "JSXOpeningElement",
<<<<<<< HEAD
                    "start": 16,
                    "end": 21,
                    "loc": {
                      "start": {
                        "line": 1,
                        "column": 16
                      },
                      "end": {
                        "line": 1,
                        "column": 21
                      }
                    },
=======
                    "start":16,"end":21,"loc":{"start":{"line":1,"column":16},"end":{"line":1,"column":21}},
>>>>>>> 548cb3ee
                    "name": {
                      "type": "JSXIdentifier",
                      "start":17,"end":18,"loc":{"start":{"line":1,"column":17},"end":{"line":1,"column":18}},
                      "name": "a"
                    },
                    "attributes": [],
                    "selfClosing": true
                  },
                  "closingElement": null,
                  "children": []
                }
              },
              {
                "type": "JSXAttribute",
<<<<<<< HEAD
                "start": 22,
                "end": 58,
                "loc": {
                  "start": {
                    "line": 1,
                    "column": 22
                  },
                  "end": {
                    "line": 1,
                    "column": 58
                  }
                },
=======
                "start":22,"end":54,"loc":{"start":{"line":1,"column":22},"end":{"line":1,"column":54}},
>>>>>>> 548cb3ee
                "name": {
                  "type": "JSXIdentifier",
                  "start":22,"end":27,"loc":{"start":{"line":1,"column":22},"end":{"line":1,"column":27}},
                  "name": "right"
                },
                "value": {
                  "type": "JSXElement",
<<<<<<< HEAD
                  "start": 28,
                  "end": 58,
                  "loc": {
                    "start": {
                      "line": 1,
                      "column": 28
                    },
                    "end": {
                      "line": 1,
                      "column": 58
                    }
                  },
                  "openingElement": {
                    "type": "JSXOpeningElement",
                    "start": 28,
                    "end": 31,
                    "loc": {
                      "start": {
                        "line": 1,
                        "column": 28
                      },
                      "end": {
                        "line": 1,
                        "column": 31
                      }
                    },
=======
                  "start":28,"end":54,"loc":{"start":{"line":1,"column":28},"end":{"line":1,"column":54}},
                  "openingElement": {
                    "type": "JSXOpeningElement",
                    "start":28,"end":31,"loc":{"start":{"line":1,"column":28},"end":{"line":1,"column":31}},
>>>>>>> 548cb3ee
                    "name": {
                      "type": "JSXIdentifier",
                      "start":29,"end":30,"loc":{"start":{"line":1,"column":29},"end":{"line":1,"column":30}},
                      "name": "b"
                    },
                    "attributes": [],
                    "selfClosing": false
                  },
                  "closingElement": {
                    "type": "JSXClosingElement",
<<<<<<< HEAD
                    "start": 54,
                    "end": 58,
                    "loc": {
                      "start": {
                        "line": 1,
                        "column": 54
                      },
                      "end": {
                        "line": 1,
                        "column": 58
                      }
                    },
                    "name": {
                      "type": "JSXIdentifier",
                      "start": 56,
                      "end": 57,
                      "loc": {
                        "start": {
                          "line": 1,
                          "column": 56
                        },
                        "end": {
                          "line": 1,
                          "column": 57
                        }
                      },
=======
                    "start":50,"end":54,"loc":{"start":{"line":1,"column":50},"end":{"line":1,"column":54}},
                    "name": {
                      "type": "JSXIdentifier",
                      "start":52,"end":53,"loc":{"start":{"line":1,"column":52},"end":{"line":1,"column":53}},
>>>>>>> 548cb3ee
                      "name": "b"
                    }
                  },
                  "children": [
                    {
                      "type": "JSXText",
<<<<<<< HEAD
                      "start": 31,
                      "end": 40,
                      "loc": {
                        "start": {
                          "line": 1,
                          "column": 31
                        },
                        "end": {
                          "line": 1,
                          "column": 40
                        }
                      },
                      "extra": {
                        "rawValue": "monkeys /",
                        "raw": "monkeys /"
                      },
                      "value": "monkeys /"
                    },
                    {
                      "type": "JSXExpressionContainer",
                      "start": 40,
                      "end": 45,
                      "loc": {
                        "start": {
                          "line": 1,
                          "column": 40
                        },
                        "end": {
                          "line": 1,
                          "column": 45
                        }
                      },
                      "expression": {
                        "type": "StringLiteral",
                        "start": 41,
                        "end": 44,
                        "loc": {
                          "start": {
                            "line": 1,
                            "column": 41
                          },
                          "end": {
                            "line": 1,
                            "column": 44
                          }
                        },
                        "extra": {
                          "rawValue": ">",
                          "raw": "\">\""
                        },
                        "value": ">"
                      }
                    },
                    {
                      "type": "JSXText",
                      "start": 45,
                      "end": 54,
                      "loc": {
                        "start": {
                          "line": 1,
                          "column": 45
                        },
                        "end": {
                          "line": 1,
                          "column": 54
                        }
                      },
=======
                      "start":31,"end":50,"loc":{"start":{"line":1,"column":31},"end":{"line":1,"column":50}},
>>>>>>> 548cb3ee
                      "extra": {
                        "rawValue": " gorillas",
                        "raw": " gorillas"
                      },
                      "value": " gorillas"
                    }
                  ]
                }
              }
            ],
            "selfClosing": true
          },
          "closingElement": null,
          "children": []
        }
      }
    ],
    "directives": []
  }
}<|MERGE_RESOLUTION|>--- conflicted
+++ resolved
@@ -1,111 +1,24 @@
 {
   "type": "File",
-<<<<<<< HEAD
-  "start": 0,
-  "end": 61,
-  "loc": {
-    "start": {
-      "line": 1,
-      "column": 0
-    },
-    "end": {
-      "line": 1,
-      "column": 61
-    }
-  },
+  "start":0,"end":61,"loc":{"start":{"line":1,"column":0},"end":{"line":1,"column":61}},
   "program": {
     "type": "Program",
-    "start": 0,
-    "end": 61,
-    "loc": {
-      "start": {
-        "line": 1,
-        "column": 0
-      },
-      "end": {
-        "line": 1,
-        "column": 61
-      }
-    },
-=======
-  "start":0,"end":57,"loc":{"start":{"line":1,"column":0},"end":{"line":1,"column":57}},
-  "program": {
-    "type": "Program",
-    "start":0,"end":57,"loc":{"start":{"line":1,"column":0},"end":{"line":1,"column":57}},
->>>>>>> 548cb3ee
+    "start":0,"end":61,"loc":{"start":{"line":1,"column":0},"end":{"line":1,"column":61}},
     "sourceType": "script",
     "interpreter": null,
     "body": [
       {
         "type": "ExpressionStatement",
-<<<<<<< HEAD
-        "start": 0,
-        "end": 61,
-        "loc": {
-          "start": {
-            "line": 1,
-            "column": 0
-          },
-          "end": {
-            "line": 1,
-            "column": 61
-          }
-        },
+        "start":0,"end":61,"loc":{"start":{"line":1,"column":0},"end":{"line":1,"column":61}},
         "expression": {
           "type": "JSXElement",
-          "start": 0,
-          "end": 61,
-          "loc": {
-            "start": {
-              "line": 1,
-              "column": 0
-            },
-            "end": {
-              "line": 1,
-              "column": 61
-            }
-          },
+          "start":0,"end":61,"loc":{"start":{"line":1,"column":0},"end":{"line":1,"column":61}},
           "openingElement": {
             "type": "JSXOpeningElement",
-            "start": 0,
-            "end": 61,
-            "loc": {
-              "start": {
-                "line": 1,
-                "column": 0
-              },
-              "end": {
-                "line": 1,
-                "column": 61
-              }
-=======
-        "start":0,"end":57,"loc":{"start":{"line":1,"column":0},"end":{"line":1,"column":57}},
-        "expression": {
-          "type": "JSXElement",
-          "start":0,"end":57,"loc":{"start":{"line":1,"column":0},"end":{"line":1,"column":57}},
-          "openingElement": {
-            "type": "JSXOpeningElement",
-            "start":0,"end":57,"loc":{"start":{"line":1,"column":0},"end":{"line":1,"column":57}},
+            "start":0,"end":61,"loc":{"start":{"line":1,"column":0},"end":{"line":1,"column":61}},
             "name": {
               "type": "JSXIdentifier",
               "start":1,"end":10,"loc":{"start":{"line":1,"column":1},"end":{"line":1,"column":10}},
-              "name": "LeftRight"
->>>>>>> 548cb3ee
-            },
-            "name": {
-              "type": "JSXIdentifier",
-              "start": 1,
-              "end": 10,
-              "loc": {
-                "start": {
-                  "line": 1,
-                  "column": 1
-                },
-                "end": {
-                  "line": 1,
-                  "column": 10
-                }
-              },
               "name": "LeftRight"
             },
             "attributes": [
@@ -122,22 +35,7 @@
                   "start":16,"end":21,"loc":{"start":{"line":1,"column":16},"end":{"line":1,"column":21}},
                   "openingElement": {
                     "type": "JSXOpeningElement",
-<<<<<<< HEAD
-                    "start": 16,
-                    "end": 21,
-                    "loc": {
-                      "start": {
-                        "line": 1,
-                        "column": 16
-                      },
-                      "end": {
-                        "line": 1,
-                        "column": 21
-                      }
-                    },
-=======
                     "start":16,"end":21,"loc":{"start":{"line":1,"column":16},"end":{"line":1,"column":21}},
->>>>>>> 548cb3ee
                     "name": {
                       "type": "JSXIdentifier",
                       "start":17,"end":18,"loc":{"start":{"line":1,"column":17},"end":{"line":1,"column":18}},
@@ -152,22 +50,7 @@
               },
               {
                 "type": "JSXAttribute",
-<<<<<<< HEAD
-                "start": 22,
-                "end": 58,
-                "loc": {
-                  "start": {
-                    "line": 1,
-                    "column": 22
-                  },
-                  "end": {
-                    "line": 1,
-                    "column": 58
-                  }
-                },
-=======
-                "start":22,"end":54,"loc":{"start":{"line":1,"column":22},"end":{"line":1,"column":54}},
->>>>>>> 548cb3ee
+                "start":22,"end":58,"loc":{"start":{"line":1,"column":22},"end":{"line":1,"column":58}},
                 "name": {
                   "type": "JSXIdentifier",
                   "start":22,"end":27,"loc":{"start":{"line":1,"column":22},"end":{"line":1,"column":27}},
@@ -175,39 +58,10 @@
                 },
                 "value": {
                   "type": "JSXElement",
-<<<<<<< HEAD
-                  "start": 28,
-                  "end": 58,
-                  "loc": {
-                    "start": {
-                      "line": 1,
-                      "column": 28
-                    },
-                    "end": {
-                      "line": 1,
-                      "column": 58
-                    }
-                  },
-                  "openingElement": {
-                    "type": "JSXOpeningElement",
-                    "start": 28,
-                    "end": 31,
-                    "loc": {
-                      "start": {
-                        "line": 1,
-                        "column": 28
-                      },
-                      "end": {
-                        "line": 1,
-                        "column": 31
-                      }
-                    },
-=======
-                  "start":28,"end":54,"loc":{"start":{"line":1,"column":28},"end":{"line":1,"column":54}},
+                  "start":28,"end":58,"loc":{"start":{"line":1,"column":28},"end":{"line":1,"column":58}},
                   "openingElement": {
                     "type": "JSXOpeningElement",
                     "start":28,"end":31,"loc":{"start":{"line":1,"column":28},"end":{"line":1,"column":31}},
->>>>>>> 548cb3ee
                     "name": {
                       "type": "JSXIdentifier",
                       "start":29,"end":30,"loc":{"start":{"line":1,"column":29},"end":{"line":1,"column":30}},
@@ -218,58 +72,17 @@
                   },
                   "closingElement": {
                     "type": "JSXClosingElement",
-<<<<<<< HEAD
-                    "start": 54,
-                    "end": 58,
-                    "loc": {
-                      "start": {
-                        "line": 1,
-                        "column": 54
-                      },
-                      "end": {
-                        "line": 1,
-                        "column": 58
-                      }
-                    },
+                    "start":54,"end":58,"loc":{"start":{"line":1,"column":54},"end":{"line":1,"column":58}},
                     "name": {
                       "type": "JSXIdentifier",
-                      "start": 56,
-                      "end": 57,
-                      "loc": {
-                        "start": {
-                          "line": 1,
-                          "column": 56
-                        },
-                        "end": {
-                          "line": 1,
-                          "column": 57
-                        }
-                      },
-=======
-                    "start":50,"end":54,"loc":{"start":{"line":1,"column":50},"end":{"line":1,"column":54}},
-                    "name": {
-                      "type": "JSXIdentifier",
-                      "start":52,"end":53,"loc":{"start":{"line":1,"column":52},"end":{"line":1,"column":53}},
->>>>>>> 548cb3ee
+                      "start":56,"end":57,"loc":{"start":{"line":1,"column":56},"end":{"line":1,"column":57}},
                       "name": "b"
                     }
                   },
                   "children": [
                     {
                       "type": "JSXText",
-<<<<<<< HEAD
-                      "start": 31,
-                      "end": 40,
-                      "loc": {
-                        "start": {
-                          "line": 1,
-                          "column": 31
-                        },
-                        "end": {
-                          "line": 1,
-                          "column": 40
-                        }
-                      },
+                      "start":31,"end":40,"loc":{"start":{"line":1,"column":31},"end":{"line":1,"column":40}},
                       "extra": {
                         "rawValue": "monkeys /",
                         "raw": "monkeys /"
@@ -278,32 +91,10 @@
                     },
                     {
                       "type": "JSXExpressionContainer",
-                      "start": 40,
-                      "end": 45,
-                      "loc": {
-                        "start": {
-                          "line": 1,
-                          "column": 40
-                        },
-                        "end": {
-                          "line": 1,
-                          "column": 45
-                        }
-                      },
+                      "start":40,"end":45,"loc":{"start":{"line":1,"column":40},"end":{"line":1,"column":45}},
                       "expression": {
                         "type": "StringLiteral",
-                        "start": 41,
-                        "end": 44,
-                        "loc": {
-                          "start": {
-                            "line": 1,
-                            "column": 41
-                          },
-                          "end": {
-                            "line": 1,
-                            "column": 44
-                          }
-                        },
+                        "start":41,"end":44,"loc":{"start":{"line":1,"column":41},"end":{"line":1,"column":44}},
                         "extra": {
                           "rawValue": ">",
                           "raw": "\">\""
@@ -313,21 +104,7 @@
                     },
                     {
                       "type": "JSXText",
-                      "start": 45,
-                      "end": 54,
-                      "loc": {
-                        "start": {
-                          "line": 1,
-                          "column": 45
-                        },
-                        "end": {
-                          "line": 1,
-                          "column": 54
-                        }
-                      },
-=======
-                      "start":31,"end":50,"loc":{"start":{"line":1,"column":31},"end":{"line":1,"column":50}},
->>>>>>> 548cb3ee
+                      "start":45,"end":54,"loc":{"start":{"line":1,"column":45},"end":{"line":1,"column":54}},
                       "extra": {
                         "rawValue": " gorillas",
                         "raw": " gorillas"
