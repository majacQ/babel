--- conflicted
+++ resolved
@@ -23,14 +23,10 @@
     "node": ">=4.2.0"
   },
   "devDependencies": {
-<<<<<<< HEAD
-    "@babel/helper-fixtures": "7.0.0-beta.5",
+    "@babel/helper-fixtures": "7.0.0-beta.31",
+    "babel-plugin-transform-for-of-as-array": "1.0.4",
     "babel-plugin-transform-charcodes": "0.0.3-0",
     "charcodes": "0.0.3-0",
-=======
-    "@babel/helper-fixtures": "7.0.0-beta.31",
-    "babel-plugin-transform-for-of-as-array": "1.0.4",
->>>>>>> c440f045
     "rollup": "^0.50.0",
     "rollup-plugin-babel": "^4.0.0-beta.0",
     "rollup-plugin-node-resolve": "^3.0.0",
