--- conflicted
+++ resolved
@@ -13,15 +13,9 @@
   },
   "main": "lib/index.js",
   "dependencies": {
-<<<<<<< HEAD
-    "@babel/helper-hoist-variables": "workspace:^7.10.3",
-    "@babel/helper-module-transforms": "workspace:^7.10.1",
-    "@babel/helper-plugin-utils": "workspace:^7.10.3",
-=======
-    "@babel/helper-hoist-variables": "^7.10.4",
-    "@babel/helper-module-transforms": "^7.10.4",
-    "@babel/helper-plugin-utils": "^7.10.4",
->>>>>>> ae1e40a6
+    "@babel/helper-hoist-variables": "workspace:^7.10.4",
+    "@babel/helper-module-transforms": "workspace:^7.10.4",
+    "@babel/helper-plugin-utils": "workspace:^7.10.4",
     "babel-plugin-dynamic-import-node": "^2.3.3"
   },
   "keywords": [
@@ -31,13 +25,8 @@
     "@babel/core": "^7.0.0-0"
   },
   "devDependencies": {
-<<<<<<< HEAD
-    "@babel/core": "workspace:^7.10.3",
-    "@babel/helper-plugin-test-runner": "workspace:^7.10.3",
-=======
-    "@babel/core": "^7.10.4",
-    "@babel/helper-plugin-test-runner": "^7.10.4",
->>>>>>> ae1e40a6
+    "@babel/core": "workspace:^7.10.4",
+    "@babel/helper-plugin-test-runner": "workspace:^7.10.4",
     "@babel/plugin-syntax-dynamic-import": "^7.8.0"
   }
 }