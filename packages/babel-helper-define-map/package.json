--- conflicted
+++ resolved
@@ -14,12 +14,7 @@
   "main": "lib/index.js",
   "dependencies": {
     "@babel/helper-function-name": "workspace:^7.10.4",
-<<<<<<< HEAD
-    "@babel/types": "workspace:^7.10.4",
-    "lodash": "^4.17.13"
-=======
     "@babel/types": "workspace:^7.10.5",
     "lodash": "^4.17.19"
->>>>>>> 8d59ff65
   }
 }