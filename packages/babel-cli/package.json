{
  "name": "@babel/cli",
  "version": "7.10.4",
  "description": "Babel command line.",
  "author": "Sebastian McKenzie <sebmck@gmail.com>",
  "homepage": "https://babeljs.io/",
  "license": "MIT",
  "publishConfig": {
    "access": "public"
  },
  "repository": {
    "type": "git",
    "url": "https://github.com/babel/babel.git",
    "directory": "packages/babel-cli"
  },
  "keywords": [
    "6to5",
    "babel",
    "es6",
    "transpile",
    "transpiler",
    "babel-cli",
    "compiler"
  ],
  "dependencies": {
    "commander": "^4.0.1",
    "convert-source-map": "^1.1.0",
    "fs-readdir-recursive": "^1.1.0",
    "glob": "^7.0.0",
    "lodash": "^4.17.13",
    "slash": "^3.0.0",
    "source-map": "^0.5.0"
  },
  "optionalDependencies": {
    "chokidar": "^3.3.1"
  },
  "peerDependencies": {
    "@babel/core": "^7.0.0-0"
  },
  "devDependencies": {
<<<<<<< HEAD
    "@babel/core": "workspace:^7.10.3",
    "@babel/helper-fixtures": "workspace:^7.10.1",
=======
    "@babel/core": "^7.10.4",
    "@babel/helper-fixtures": "^7.10.4",
>>>>>>> ae1e40a6
    "rimraf": "^3.0.0"
  },
  "bin": {
    "babel": "./bin/babel.js",
    "babel-external-helpers": "./bin/babel-external-helpers.js"
  }
}<|MERGE_RESOLUTION|>--- conflicted
+++ resolved
@@ -38,13 +38,8 @@
     "@babel/core": "^7.0.0-0"
   },
   "devDependencies": {
-<<<<<<< HEAD
-    "@babel/core": "workspace:^7.10.3",
-    "@babel/helper-fixtures": "workspace:^7.10.1",
-=======
-    "@babel/core": "^7.10.4",
-    "@babel/helper-fixtures": "^7.10.4",
->>>>>>> ae1e40a6
+    "@babel/core": "workspace:^7.10.4",
+    "@babel/helper-fixtures": "workspace:^7.10.4",
     "rimraf": "^3.0.0"
   },
   "bin": {
