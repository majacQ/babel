--- conflicted
+++ resolved
@@ -6,19 +6,9 @@
   directories:
   - node_modules
 node_js:
-<<<<<<< HEAD
-- '6'
-- '5'
-- '4'
-script: 
-  - 'if [ -n "${LINT-}" ]; then make lint ; fi'
-  - 'if [ -z "${LINT-}" ]; then make test-ci ; fi'
-  - 'if [ -n "${FLOW-}" ]; then make flow ; fi'
-=======
   - '6'
   - '5'
   - '4'
-  - '0.12'
 
 env:
   - JOB=test
@@ -27,7 +17,6 @@
   - 'if [ "$JOB" = "test" ]; then make test-ci; fi'
   - 'if [ "$JOB" = "test-coverage" ]; then make test-ci-coverage; fi'
   - 'if [ "$JOB" = "lint" ]; then make lint && make flow; fi'
->>>>>>> d76092b2
 
 matrix:
   fast_finish: true
