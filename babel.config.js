"use strict";

const path = require("path");

function normalize(src) {
  return src.replace(/\//, path.sep);
}

module.exports = function (api) {
  const env = api.env();

  const includeCoverage = process.env.BABEL_COVERAGE === "true";

  const envOptsNoTargets = {
    loose: true,
    shippedProposals: true,
  };
  const envOpts = Object.assign({}, envOptsNoTargets);

  const compileDynamicImport =
    env === "test" || env === "development" || env === "test-legacy";

  let convertESM = true;
  let ignoreLib = true;
  let includeRegeneratorRuntime = false;

  let transformRuntimeOptions;

  const nodeVersion = "10.13";
  // The vast majority of our src files are modules, but we use
  // unambiguous to keep things simple until we get around to renaming
  // the modules to be more easily distinguished from CommonJS
  const unambiguousSources = [
    "packages/*/src",
    "packages/*/test",
    "codemods/*/src",
    "codemods/*/test",
    "eslint/*/src",
    "eslint/*/test",
  ];

  switch (env) {
    // Configs used during bundling builds.
    case "standalone":
      includeRegeneratorRuntime = true;
      unambiguousSources.push("packages/babel-runtime/regenerator");
    // fall through
    case "rollup":
      convertESM = false;
      ignoreLib = false;
      // rollup-commonjs will converts node_modules to ESM
      unambiguousSources.push(
        "**/node_modules",
        "packages/babel-preset-env/data",
        "packages/babel-compat-data"
      );
      if (env === "rollup") envOpts.targets = { node: nodeVersion };
      break;
    case "test-legacy": // In test-legacy environment, we build babel on latest node but test on minimum supported legacy versions
    case "production":
      // Config during builds before publish.
      envOpts.targets = {
        node: nodeVersion,
      };
      break;
    case "development":
      envOpts.debug = true;
      envOpts.targets = {
        node: "current",
      };
      break;
    case "test":
      envOpts.targets = {
        node: "current",
      };
      break;
  }

  if (includeRegeneratorRuntime) {
    const babelRuntimePkgPath = require.resolve("@babel/runtime/package.json");

    transformRuntimeOptions = {
      helpers: false, // Helpers are handled by rollup when needed
      regenerator: true,
      version: require(babelRuntimePkgPath).version,
    };
  }

  const config = {
    // Our dependencies are all standard CommonJS, along with all sorts of
    // other random files in Babel's codebase, so we use script as the default,
    // and then mark actual modules as modules farther down.
    sourceType: "script",
    comments: false,
    ignore: [
      // These may not be strictly necessary with the newly-limited scope of
      // babelrc searching, but including them for now because we had them
      // in our .babelignore before.
      "packages/*/test/fixtures",
      ignoreLib ? "packages/*/lib" : null,
      "packages/babel-standalone/babel.js",
    ]
      .filter(Boolean)
      .map(normalize),
    presets: [["@babel/env", envOpts]],
    plugins: [
      // TODO: Use @babel/preset-flow when
      // https://github.com/babel/babel/issues/7233 is fixed
      "@babel/plugin-transform-flow-strip-types",
      [
        "@babel/proposal-object-rest-spread",
        { useBuiltIns: true, loose: true },
      ],
      compileDynamicImport ? dynamicImportUrlToPath : null,
      compileDynamicImport ? "@babel/plugin-proposal-dynamic-import" : null,

      convertESM ? "@babel/transform-modules-commonjs" : null,
    ].filter(Boolean),
    overrides: [
      {
        test: [
          "packages/babel-parser",
          "packages/babel-helper-validator-identifier",
        ].map(normalize),
        plugins: [
          "babel-plugin-transform-charcodes",
          ["@babel/transform-for-of", { assumeArray: true }],
        ],
      },
      {
        test: ["./packages/babel-cli", "./packages/babel-core"].map(normalize),
        plugins: [
          // Explicitly use the lazy version of CommonJS modules.
          convertESM
            ? ["@babel/transform-modules-commonjs", { lazy: true }]
            : null,
        ].filter(Boolean),
      },
      {
        test: normalize("./packages/babel-polyfill"),
        presets: [["@babel/env", envOptsNoTargets]],
      },
      {
        test: unambiguousSources.map(normalize),
        sourceType: "unambiguous",
      },
      includeRegeneratorRuntime && {
        exclude: /regenerator-runtime/,
        plugins: [["@babel/transform-runtime", transformRuntimeOptions]],
      },
    ].filter(Boolean),
  };

  // we need to do this as long as we do not test everything from source
  if (includeCoverage) {
    config.auxiliaryCommentBefore = "istanbul ignore next";
    config.plugins.push("babel-plugin-istanbul");
  }

  return config;
};

// import() uses file:// URLs for absolute imports, while require() uses
// file paths.
// Since this isn't handled by @babel/plugin-transform-modules-commonjs,
// we must handle it here.
// NOTE: This plugin must run before @babel/plugin-transform-modules-commonjs,
// and assumes that the target is the current node version.
<<<<<<< HEAD
function dynamicImportUrlToPath({ template }) {
  return {
    visitor: {
      CallExpression(path) {
        if (path.get("callee").isImport()) {
          path.get("arguments.0").replaceWith(
            template.expression.ast`
            require("url").fileURLToPath(${path.node.arguments[0]})
          `
          );
        }
=======
function dynamicImportUrlToPath({ template, env }) {
  const currentNodeSupportsURL =
    !!require("url").pathToFileURL && env() !== "test-legacy"; // test-legacy is run on legacy node versions without pathToFileURL support
  if (currentNodeSupportsURL) {
    return {
      visitor: {
        CallExpression(path) {
          if (path.get("callee").isImport()) {
            path.get("arguments.0").replaceWith(
              template.expression.ast`
              require("url").fileURLToPath(${path.node.arguments[0]})
            `
            );
          }
        },
      },
    };
  } else {
    // TODO: Remove in Babel 8 (it's not needed when using Node 10)
    return {
      visitor: {
        CallExpression(path) {
          if (path.get("callee").isIdentifier({ name: "pathToFileURL" })) {
            path.replaceWith(path.get("arguments.0"));
          }
        },
>>>>>>> 8d59ff65
      },
    },
  };
}<|MERGE_RESOLUTION|>--- conflicted
+++ resolved
@@ -166,7 +166,6 @@
 // we must handle it here.
 // NOTE: This plugin must run before @babel/plugin-transform-modules-commonjs,
 // and assumes that the target is the current node version.
-<<<<<<< HEAD
 function dynamicImportUrlToPath({ template }) {
   return {
     visitor: {
@@ -178,34 +177,6 @@
           `
           );
         }
-=======
-function dynamicImportUrlToPath({ template, env }) {
-  const currentNodeSupportsURL =
-    !!require("url").pathToFileURL && env() !== "test-legacy"; // test-legacy is run on legacy node versions without pathToFileURL support
-  if (currentNodeSupportsURL) {
-    return {
-      visitor: {
-        CallExpression(path) {
-          if (path.get("callee").isImport()) {
-            path.get("arguments.0").replaceWith(
-              template.expression.ast`
-              require("url").fileURLToPath(${path.node.arguments[0]})
-            `
-            );
-          }
-        },
-      },
-    };
-  } else {
-    // TODO: Remove in Babel 8 (it's not needed when using Node 10)
-    return {
-      visitor: {
-        CallExpression(path) {
-          if (path.get("callee").isIdentifier({ name: "pathToFileURL" })) {
-            path.replaceWith(path.get("arguments.0"));
-          }
-        },
->>>>>>> 8d59ff65
       },
     },
   };
